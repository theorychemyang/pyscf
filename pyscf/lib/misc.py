#!/usr/bin/env python
# Copyright 2014-2018 The PySCF Developers. All Rights Reserved.
#
# Licensed under the Apache License, Version 2.0 (the "License");
# you may not use this file except in compliance with the License.
# You may obtain a copy of the License at
#
#     http://www.apache.org/licenses/LICENSE-2.0
#
# Unless required by applicable law or agreed to in writing, software
# distributed under the License is distributed on an "AS IS" BASIS,
# WITHOUT WARRANTIES OR CONDITIONS OF ANY KIND, either express or implied.
# See the License for the specific language governing permissions and
# limitations under the License.
#
# Author: Qiming Sun <osirpt.sun@gmail.com>
#

'''
Some hacky functions
'''

import os, sys
import warnings
import imp
import tempfile
import shutil
import functools
import itertools
import math
import types
import ctypes
import numpy
import h5py
from pyscf.lib import param
from pyscf import __config__

if h5py.version.version[:4] == '2.2.':
    sys.stderr.write('h5py-%s is found in your environment. '
                     'h5py-%s has bug in threading mode.\n'
                     'Async-IO is disabled.\n' % ((h5py.version.version,)*2))

c_double_p = ctypes.POINTER(ctypes.c_double)
c_int_p = ctypes.POINTER(ctypes.c_int)
c_null_ptr = ctypes.POINTER(ctypes.c_void_p)

def load_library(libname):
# numpy 1.6 has bug in ctypeslib.load_library, see numpy/distutils/misc_util.py
    if '1.6' in numpy.__version__:
        if (sys.platform.startswith('linux') or
            sys.platform.startswith('gnukfreebsd')):
            so_ext = '.so'
        elif sys.platform.startswith('darwin'):
            so_ext = '.dylib'
        elif sys.platform.startswith('win'):
            so_ext = '.dll'
        else:
            raise OSError('Unknown platform')
        libname_so = libname + so_ext
        return ctypes.CDLL(os.path.join(os.path.dirname(__file__), libname_so))
    else:
        _loaderpath = os.path.dirname(__file__)
        return numpy.ctypeslib.load_library(libname, _loaderpath)

#Fixme, the standard resouce module gives wrong number when objects are released
#see http://fa.bianp.net/blog/2013/different-ways-to-get-memory-consumption-or-lessons-learned-from-memory_profiler/#fn:1
#or use slow functions as memory_profiler._get_memory did
CLOCK_TICKS = os.sysconf("SC_CLK_TCK")
PAGESIZE = os.sysconf("SC_PAGE_SIZE")
def current_memory():
    #import resource
    #return resource.getrusage(resource.RUSAGE_SELF).ru_maxrss / 1000
    if sys.platform.startswith('linux'):
        with open("/proc/%s/statm" % os.getpid()) as f:
            vms, rss = [int(x)*PAGESIZE for x in f.readline().split()[:2]]
            return rss/1e6, vms/1e6
    else:
        return 0, 0

def num_threads(n=None):
    '''Set the number of OMP threads.  If argument is not given, the function
    will return the total number of available OMP threads.'''
    from pyscf.lib.numpy_helper import _np_helper
    if n is not None:
        _np_helper.set_omp_threads.restype = ctypes.c_int
        threads = _np_helper.set_omp_threads(ctypes.c_int(int(n)))
        if threads == 0:
            warnings.warn('OpenMP is not available. '
                          'Setting omp_threads to %s has no effects.' % n)
        return threads
    else:
        _np_helper.get_omp_threads.restype = ctypes.c_int
        return _np_helper.get_omp_threads()

class with_omp_threads(object):
    '''
    Usage:
        with lib.with_threads(2):
            print(lib.num_threads())
            ...
    '''
    def __init__(self, nthreads=None):
        self.nthreads = nthreads
        self.sys_threads = None
    def __enter__(self):
        if self.nthreads is not None and self.nthreads >= 1:
            self.sys_threads = num_threads()
            num_threads(self.nthreads)
        return self
    def __exit__(self, type, value, traceback):
        if self.sys_threads is not None:
            num_threads(self.sys_threads)


def c_int_arr(m):
    npm = numpy.array(m).flatten('C')
    arr = (ctypes.c_int * npm.size)(*npm)
    # cannot return LP_c_double class,
    #Xreturn npm.ctypes.data_as(c_int_p), which destructs npm before return
    return arr
def f_int_arr(m):
    npm = numpy.array(m).flatten('F')
    arr = (ctypes.c_int * npm.size)(*npm)
    return arr
def c_double_arr(m):
    npm = numpy.array(m).flatten('C')
    arr = (ctypes.c_double * npm.size)(*npm)
    return arr
def f_double_arr(m):
    npm = numpy.array(m).flatten('F')
    arr = (ctypes.c_double * npm.size)(*npm)
    return arr


def member(test, x, lst):
    for l in lst:
        if test(x, l):
            return True
    return False

def remove_dup(test, lst, from_end=False):
    if test is None:
        return set(lst)
    else:
        if from_end:
            lst = list(reversed(lst))
        seen = []
        for l in lst:
            if not member(test, l, seen):
                seen.append(l)
        return seen

def remove_if(test, lst):
    return [x for x in lst if not test(x)]

def find_if(test, lst):
    for l in lst:
        if test(l):
            return l
    raise ValueError('No element of the given list matches the test condition.')

def arg_first_match(test, lst):
    for i,x in enumerate(lst):
        if test(x):
            return i
    raise ValueError('No element of the given list matches the test condition.')

def _balanced_partition(cum, ntasks):
    segsize = float(cum[-1]) / ntasks
    bounds = numpy.arange(ntasks+1) * segsize
    displs = abs(bounds[:,None] - cum).argmin(axis=1)
    return displs

def _blocksize_partition(cum, blocksize):
    n = len(cum) - 1
    displs = [0]
    if n == 0:
        return displs

    p0 = 0
    for i in range(1, n):
        if cum[i+1]-cum[p0] > blocksize:
            displs.append(i)
            p0 = i
    displs.append(n)
    return displs

def flatten(lst):
    '''flatten nested lists
    x[0] + x[1] + x[2] + ...

    Examples:

    >>> flatten([[0, 2], [1], [[9, 8, 7]]])
    [0, 2, 1, [9, 8, 7]]
    '''
    return list(itertools.chain.from_iterable(lst))

def prange(start, end, step):
    for i in range(start, end, step):
        yield i, min(i+step, end)

def prange_tril(start, stop, blocksize):
    '''for p0, p1 in prange_tril: p1*(p1+1)/2-p0*(p0+1)/2 < blocksize'''
    if start >= stop:
        return []
    idx = numpy.arange(start, stop+1)
    cum_costs = idx*(idx+1)//2 - start*(start+1)//2
    displs = [x+start for x in _blocksize_partition(cum_costs, blocksize)]
    return zip(displs[:-1], displs[1:])

def tril_product(*iterables, **kwds):
    '''Cartesian product in lower-triangular form for multiple indices

    For a given list of indices, `iterables`, yields all indices such that the sub-indices
    given by the kwarg `tril_idx` satisfy a lower-triangular form.  The lower-triangular form
    satisfies:

    .. math:: i[tril_idx[0]] >= i[tril_idx[1]] >= ... >= i[tril_idx[len(tril_idx)-1]]

    Args:
        *iterables: Variable length argument list of indices for the cartesian product
        **kwds: Arbitrary keyword arguments.  Acceptable keywords include:
            repeat (int): Number of times to repeat the iterables
            tril_idx (array_like): Indices to put into lower-triangular form.

    Returns:
        product (tuple): Tuple in lower-triangular form.

    Examples:
        Specifying no `tril_idx` is equivalent to just a cartesian product.

        >>> list(tril_product(range(2), repeat=2))
        [(0, 0), (0, 0), (0, 1), (0, 1), (1, 0), (1, 0), (1, 1), (1, 1)]

        We can specify only sub-indices to satisfy a lower-triangular form:

        >>> list(tril_product(range(2), repeat=3, tril_idx=[1,2]))
        [(0, 0, 0), (0, 1, 0), (0, 1, 1), (1, 0, 0), (1, 1, 0), (1, 1, 1)]

        We specify all indices to satisfy a lower-triangular form, useful for iterating over
        the symmetry unique elements of occupied/virtual orbitals in a 3-particle operator:

        >>> list(tril_product(range(3), repeat=3, tril_idx=[0,1,2]))
        [(0, 0, 0), (1, 0, 0), (1, 1, 0), (1, 1, 1), (2, 0, 0), (2, 1, 0), (2, 1, 1), (2, 2, 0), (2, 2, 1), (2, 2, 2)]
    '''
    repeat = kwds.get('repeat', 1)
    tril_idx = kwds.get('tril_idx', [])
    niterables = len(iterables) * repeat
    ntril_idx = len(tril_idx)

    assert ntril_idx <= niterables, 'Cant have a greater number of tril indices than iterables!'
    if ntril_idx > 0:
        assert numpy.max(tril_idx) < niterables, 'Tril index out of bounds for %d iterables! idx = %s' % \
                                                 (niterables, tril_idx)
    for tup in itertools.product(*iterables, repeat=repeat):
        if ntril_idx == 0:
            yield tup

        if all([tup[tril_idx[i]] >= tup[tril_idx[i+1]] for i in xrange(ntril_idx-1)]):
            yield tup
        else:
            pass

def square_mat_in_trilu_indices(n):
    '''Return a n x n symmetric index matrix, in which the elements are the
    indices of the unique elements of a tril vector
    [0 1 3 ... ]
    [1 2 4 ... ]
    [3 4 5 ... ]
    [...       ]
    '''
    idx = numpy.tril_indices(n)
    tril2sq = numpy.zeros((n,n), dtype=int)
    tril2sq[idx[0],idx[1]] = tril2sq[idx[1],idx[0]] = numpy.arange(n*(n+1)//2)
    return tril2sq

class ctypes_stdout(object):
    '''make c-printf output to string, but keep python print in /dev/pts/1.
    Note it cannot correctly handle c-printf with GCC, don't know why.
    Usage:
        with ctypes_stdout() as stdout:
            ...
        print(stdout.read())
    '''
    def __enter__(self):
        sys.stdout.flush()
        self._contents = None
        self.old_stdout_fileno = sys.stdout.fileno()
        self.bak_stdout_fd = os.dup(self.old_stdout_fileno)
        self.bak_stdout = sys.stdout
        self.fd, self.ftmp = tempfile.mkstemp(dir=param.TMPDIR)
        os.dup2(self.fd, self.old_stdout_fileno)
        sys.stdout = os.fdopen(self.bak_stdout_fd, 'w')
        return self
    def __exit__(self, type, value, traceback):
        sys.stdout.flush()
        os.fsync(self.fd)
        self._contents = open(self.ftmp, 'r').read()
        os.dup2(self.bak_stdout_fd, self.old_stdout_fileno)
        sys.stdout = self.bak_stdout # self.bak_stdout_fd is closed
        #os.close(self.fd) is closed when os.fdopen is closed
        os.remove(self.ftmp)
    def read(self):
        if self._contents:
            return self._contents
        else:
            sys.stdout.flush()
            #f = os.fdopen(self.fd, 'r') # need to rewind(0) before reading
            #f.seek(0)
            return open(self.ftmp, 'r').read()

class capture_stdout(object):
    '''redirect all stdout (c printf & python print) into a string
    Usage:
        with capture_stdout() as stdout:
            ...
        print(stdout.read())
    '''
    def __enter__(self):
        sys.stdout.flush()
        self._contents = None
        self.old_stdout_fileno = sys.stdout.fileno()
        self.bak_stdout_fd = os.dup(self.old_stdout_fileno)
        self.fd, self.ftmp = tempfile.mkstemp(dir=param.TMPDIR)
        os.dup2(self.fd, self.old_stdout_fileno)
        return self
    def __exit__(self, type, value, traceback):
        sys.stdout.flush()
        self._contents = open(self.ftmp, 'r').read()
        os.dup2(self.bak_stdout_fd, self.old_stdout_fileno)
        os.close(self.bak_stdout_fd)
        #os.close(self.fd) will be closed when os.fdopen is closed
        os.remove(self.ftmp)
    def read(self):
        if self._contents:
            return self._contents
        else:
            sys.stdout.flush()
            #f = os.fdopen(self.fd, 'r') # need to rewind(0) before reading
            #f.seek(0)
            return open(self.ftmp, 'r').read()

class quite_run(object):
    '''output nothing

    Examples
    --------
    with quite_run():
        ...
    '''
    def __enter__(self):
        sys.stdout.flush()
        self.dirnow = os.getcwd()
        self.tmpdir = tempfile.mkdtemp(dir=param.TMPDIR)
        os.chdir(self.tmpdir)
        self.old_stdout_fileno = sys.stdout.fileno()
        self.bak_stdout_fd = os.dup(self.old_stdout_fileno)
        self.fnull = open(os.devnull, 'wb')
        os.dup2(self.fnull.fileno(), self.old_stdout_fileno)
    def __exit__(self, type, value, traceback):
        sys.stdout.flush()
        os.dup2(self.bak_stdout_fd, self.old_stdout_fileno)
        self.fnull.close()
        shutil.rmtree(self.tmpdir)
        os.chdir(self.dirnow)


# from pygeocoder
# this decorator lets me use methods as both static and instance methods
# In contrast to classmethod, when obj.function() is called, the first
# argument is obj in omnimethod rather than obj.__class__ in classmethod
class omnimethod(object):
    def __init__(self, func):
        self.func = func

    def __get__(self, instance, owner):
        return functools.partial(self.func, instance)


class StreamObject(object):
    '''For most methods, there are three stream functions to pipe computing stream:

    1 ``.set_`` function to update object attributes, eg
    ``mf = scf.RHF(mol).set(conv_tol=1e-5)`` is identical to proceed in two steps
    ``mf = scf.RHF(mol); mf.conv_tol=1e-5``

    2 ``.run`` function to execute the kenerl function (the function arguments
    are passed to kernel function).  If keyword arguments is given, it will first
    call ``.set`` function to update object attributes then execute the kernel
    function.  Eg
    ``mf = scf.RHF(mol).run(dm_init, conv_tol=1e-5)`` is identical to three steps
    ``mf = scf.RHF(mol); mf.conv_tol=1e-5; mf.kernel(dm_init)``

    3 ``.apply`` function to apply the given function/class to the current object
    (function arguments and keyword arguments are passed to the given function).
    Eg
    ``mol.apply(scf.RHF).run().apply(mcscf.CASSCF, 6, 4, frozen=4)`` is identical to
    ``mf = scf.RHF(mol); mf.kernel(); mcscf.CASSCF(mf, 6, 4, frozen=4)``
    '''

    verbose = 0
    stdout = sys.stdout
    _keys = set(['verbose', 'stdout'])

    def kernel(self, *args, **kwargs):
        '''
        Kernel function is the main driver of a method.  Every method should
        define the kernel function as the entry of the calculation.  Note the
        return value of kernel function is not strictly defined.  It can be
        anything related to the method (such as the energy, the wave-function,
        the DFT mesh grids etc.).
        '''
        pass

    def pre_kernel(self, envs):
        '''
        A hook to be run before the main body of kernel function is executed.
        Internal variables are exposed to pre_kernel through the "envs"
        dictionary.  Return value of pre_kernel function is not required.
        '''
        pass

    def post_kernel(self, envs):
        '''
        A hook to be run after the main body of the kernel function.  Internal
        variables are exposed to post_kernel through the "envs" dictionary.
        Return value of post_kernel function is not required.
        '''
        pass

    def run(self, *args, **kwargs):
        '''
        Call the kernel function of current object.  `args` will be passed
        to kernel function.  `kwargs` will be used to update the attributes of
        current object.  The return value of method run is the object itself.
        This allows a series of functions/methods to be executed in pipe.
        '''
        self.set(**kwargs)
        self.kernel(*args)
        return self

    def set(self, **kwargs):
        '''
        Update the attributes of the current object.  The return value of
        method set is the object itself.  This allows a series of
        functions/methods to be executed in pipe.
        '''
        #if hasattr(self, '_keys'):
        #    for k,v in kwargs.items():
        #        setattr(self, k, v)
        #        if k not in self._keys:
        #            sys.stderr.write('Warning: %s does not have attribute %s\n'
        #                             % (self.__class__, k))
        #else:
        for k,v in kwargs.items():
            setattr(self, k, v)
        return self

    def apply(self, fn, *args, **kwargs):
        '''
        Apply the fn to rest arguments:  return fn(*args, **kwargs).  The
        return value of method set is the object itself.  This allows a series
        of functions/methods to be executed in pipe.
        '''
        return fn(self, *args, **kwargs)

#    def _format_args(self, args, kwargs, kernel_kw_lst):
#        args1 = [kwargs.pop(k, v) for k, v in kernel_kw_lst]
#        return args + args1[len(args):], kwargs

    def check_sanity(self):
        '''
        Check input of class/object attributes, check whether a class method is
        overwritten.  It does not check the attributes which are prefixed with
        "_".  The
        return value of method set is the object itself.  This allows a series
        of functions/methods to be executed in pipe.
        '''
        if (self.verbose > 0 and  # logger.QUIET
            hasattr(self, '_keys')):
            check_sanity(self, self._keys, self.stdout)
        return self

_warn_once_registry = {}
def check_sanity(obj, keysref, stdout=sys.stdout):
    '''Check misinput of class attributes, check whether a class method is
    overwritten.  It does not check the attributes which are prefixed with
    "_".
    '''
    objkeys = [x for x in obj.__dict__ if not x.startswith('_')]
    keysub = set(objkeys) - set(keysref)
    if keysub:
        class_attr = set(obj.__class__.__dict__)
        keyin = keysub.intersection(class_attr)
        if keyin:
            msg = ('Overwritten attributes  %s  of %s\n' %
                   (' '.join(keyin), obj.__class__))
            if msg not in _warn_once_registry:
                _warn_once_registry[msg] = 1
                sys.stderr.write(msg)
                if stdout is not sys.stdout:
                    stdout.write(msg)
        keydiff = keysub - class_attr
        if keydiff:
            msg = ('%s does not have attributes  %s\n' %
                   (obj.__class__, ' '.join(keydiff)))
            if msg not in _warn_once_registry:
                _warn_once_registry[msg] = 1
                sys.stderr.write(msg)
                if stdout is not sys.stdout:
                    stdout.write(msg)
    return obj

def with_doc(doc):
    '''Use this decorator to add doc string for function

        @with_doc(doc)
        def fn:
            ...

    makes

        fn.__doc__ = doc
    '''
    def make_fn(fn):
        fn.__doc__ = doc
        return fn
    return make_fn

def import_as_method(fn, default_keys=None):
    '''
    The statement "fn1 = import_as_method(fn, default_keys=['a','b'])"
    in a class is equivalent to define the following method in the class:

    .. code-block:: python
        def fn1(self, ..., a=None, b=None, ...):
            if a is None: a = self.a
            if b is None: b = self.b
            return fn(..., a, b, ...)
    '''
    code_obj = fn.__code__
# Add the default_keys as kwargs in CodeType is very complicated
#    new_code_obj = types.CodeType(code_obj.co_argcount+1,
#                                  code_obj.co_nlocals,
#                                  code_obj.co_stacksize,
#                                  code_obj.co_flags,
#                                  code_obj.co_code,
#                                  code_obj.co_consts,
#                                  code_obj.co_names,
## As a class method, the first argument should be self
#                                  ('self',) + code_obj.co_varnames,
#                                  code_obj.co_filename,
#                                  code_obj.co_name,
#                                  code_obj.co_firstlineno,
#                                  code_obj.co_lnotab,
#                                  code_obj.co_freevars,
#                                  code_obj.co_cellvars)
#    clsmethod = types.FunctionType(new_code_obj, fn.__globals__)
#    clsmethod.__defaults__ = fn.__defaults__

    # exec is a bad solution here.  But I didn't find a better way to
    # implement this for now.
    nargs = code_obj.co_argcount
    argnames = code_obj.co_varnames[:nargs]
    defaults = fn.__defaults__
    new_code_str = 'def clsmethod(self, %s):\n' % (', '.join(argnames))
    if default_keys is not None:
        for k in default_keys:
            new_code_str += '    if %s is None: %s = self.%s\n' % (k, k, k)
        if defaults is None:
            defaults = (None,) * nargs
        else:
            defaults = (None,) * (nargs-len(defaults)) + defaults
    new_code_str += '    return %s(%s)\n' % (fn.__name__, ', '.join(argnames))
    exec(new_code_str, fn.__globals__, locals())

    clsmethod.__name__ = fn.__name__
    clsmethod.__defaults__ = defaults
    return clsmethod

def overwrite_mro(obj, mro):
    '''A hacky function to overwrite the __mro__ attribute'''
    class HackMRO(type):
        pass
# Overwrite type.mro function so that Temp class can use the given mro
    HackMRO.mro = lambda self: mro
    #if sys.version_info < (3,):
    #    class Temp(obj.__class__):
    #        __metaclass__ = HackMRO
    #else:
    #    class Temp(obj.__class__, metaclass=HackMRO):
    #        pass
    Temp = HackMRO(obj.__class__.__name__, obj.__class__.__bases__, obj.__dict__)
    obj = Temp()
# Delete mro function otherwise all subclass of Temp are not able to
# resolve the right mro
    del(HackMRO.mro)
    return obj

def izip(*args):
    '''python2 izip == python3 zip'''
    if sys.version_info < (3,):
        return itertools.izip(*args)
    else:
        return zip(*args)

from threading import Thread
from multiprocessing import Queue, Process
class ProcessWithReturnValue(Process):
    def __init__(self, group=None, target=None, name=None, args=(),
                 kwargs=None):
        self._q = Queue()
        self._e = None
        def qwrap(*args, **kwargs):
            try:
                self._q.put(target(*args, **kwargs))
            except BaseException as e:
                self._e = e
                raise e
        Process.__init__(self, group, qwrap, name, args, kwargs)
    def join(self):
        if self._e is not None:
            raise ProcessRuntimeError('Error on process %s' % self)
        else:
            Process.join(self)
            return self._q.get()
    get = join

class ProcessRuntimeError(RuntimeError):
    pass

class ThreadWithReturnValue(Thread):
    def __init__(self, group=None, target=None, name=None, args=(),
                 kwargs=None):
        self._q = Queue()
        self._e = None
        def qwrap(*args, **kwargs):
            try:
                self._q.put(target(*args, **kwargs))
            except BaseException as e:
                self._e = e
                raise e
        Thread.__init__(self, group, qwrap, name, args, kwargs)
    def join(self):
        if self._e is not None:
            raise ThreadRuntimeError('Error on thread %s' % self)
        else:
            Thread.join(self)
            return self._q.get()
    get = join

class ThreadRuntimeError(RuntimeError):
    pass

def background_thread(func, *args, **kwargs):
    '''applying function in background'''
    thread = ThreadWithReturnValue(target=func, args=args, kwargs=kwargs)
    thread.start()
    return thread

def background_process(func, *args, **kwargs):
    '''applying function in background'''
    thread = ProcessWithReturnValue(target=func, args=args, kwargs=kwargs)
    thread.start()
    return thread

bg = background = bg_thread = background_thread
bp = bg_process = background_process


class H5TmpFile(h5py.File):
    def __init__(self, filename=None, *args, **kwargs):
        if filename is None:
            tmpfile = tempfile.NamedTemporaryFile(dir=param.TMPDIR)
            filename = tmpfile.name
        h5py.File.__init__(self, filename, *args, **kwargs)
    def __del__(self):
        self.close()

def fingerprint(a):
    a = numpy.asarray(a)
    return numpy.dot(numpy.cos(numpy.arange(a.size)), a.ravel())
finger = fingerprint


def ndpointer(*args, **kwargs):
    base = numpy.ctypeslib.ndpointer(*args, **kwargs)

    @classmethod
    def from_param(cls, obj):
        if obj is None:
            return obj
        return base.from_param(obj)
    return type(base.__name__, (base,), {'from_param': from_param})


class call_in_background(object):
    '''Asynchonously execute the given function

    Usage:
        with call_in_background(fun) as async_fun:
            async_fun(a, b)  # == fun(a, b)
            do_something_else()

        with call_in_background(fun1, fun2) as (afun1, afun2):
            afun2(a, b)
            do_something_else()
            afun2(a, b)
            do_something_else()
            afun1(a, b)
            do_something_else()
    '''
    def __init__(self, *fns, sync=False):
        self.fns = fns
        self.sync = sync
        self.handler = None

<<<<<<< HEAD
    def __enter__(self):
        if self.sync:
            def def_async_fn(fn):
                return fn
        else:
=======
    if ((not getattr(__config__, 'ASYNC_IO', True)) or
        # h5py-2.2.* has bug in threading mode.
        h5py.version.version[:4] == '2.2.'):
        # Disable back-ground mode
        def __enter__(self):
            if len(self.fns) == 1:
                return self.fns[0]
            else:
                return self.fns
    else:

        def __enter__(self):
>>>>>>> 06a0d904
            if imp.lock_held():
# Some modules like nosetests, coverage etc
#   python -m unittest test_xxx.py  or  nosetests test_xxx.py
# hang when Python multi-threading was used in the import stage due to (Python
# import lock) bug in the threading module.  See also
# https://github.com/paramiko/paramiko/issues/104
# https://docs.python.org/2/library/threading.html#importing-in-threaded-code
# Disable the asynchoronous mode for safe importing
                def def_async_fn(fn):
                    return fn

<<<<<<< HEAD
            elif h5py.version.version[:4] == '2.2.':
# h5py-2.2.* has bug in threading mode.
                def def_async_fn(fn):
                    return fn

            else:
=======
            else:
                # Enable back-ground mode
>>>>>>> 06a0d904
                def def_async_fn(fn):
                    def async_fn(*args, **kwargs):
                        if self.handler is not None:
                            self.handler.join()
<<<<<<< HEAD
                        self.handler = ThreadWithReturnValue(target=fn, args=args, kwargs=kwargs)
=======
                        self.handler = ThreadWithReturnValue(target=fn, args=args,
                                                             kwargs=kwargs)
>>>>>>> 06a0d904
                        self.handler.start()
                        return self.handler
                    return async_fn

<<<<<<< HEAD
        if len(self.fns) == 1:
            return def_async_fn(self.fns[0])
        else:
            return [def_async_fn(fn) for fn in self.fns]
=======
            if len(self.fns) == 1:
                return def_async_fn(self.fns[0])
            else:
                return [def_async_fn(fn) for fn in self.fns]
>>>>>>> 06a0d904

    def __exit__(self, type, value, traceback):
        if self.handler is not None:
            self.handler.join()


# A tag to label the derived Scanner class
class SinglePointScanner: pass
class GradScanner: pass


if __name__ == '__main__':
    for i,j in prange_tril(0, 90, 300):
        print(i, j, j*(j+1)//2-i*(i+1)//2)<|MERGE_RESOLUTION|>--- conflicted
+++ resolved
@@ -711,21 +711,13 @@
             afun1(a, b)
             do_something_else()
     '''
+
     def __init__(self, *fns, sync=False):
         self.fns = fns
+        self.handler = None
         self.sync = sync
-        self.handler = None
-
-<<<<<<< HEAD
-    def __enter__(self):
-        if self.sync:
-            def def_async_fn(fn):
-                return fn
-        else:
-=======
-    if ((not getattr(__config__, 'ASYNC_IO', True)) or
-        # h5py-2.2.* has bug in threading mode.
-        h5py.version.version[:4] == '2.2.'):
+
+    if not getattr(__config__, 'ASYNC_IO', True) or h5py.version.version[:4] == '2.2.': # h5py-2.2.* has bug in threading mode
         # Disable back-ground mode
         def __enter__(self):
             if len(self.fns) == 1:
@@ -735,7 +727,10 @@
     else:
 
         def __enter__(self):
->>>>>>> 06a0d904
+            if self.sync:
+                def def_async_fn(fn):
+                    return fn
+
             if imp.lock_held():
 # Some modules like nosetests, coverage etc
 #   python -m unittest test_xxx.py  or  nosetests test_xxx.py
@@ -747,42 +742,22 @@
                 def def_async_fn(fn):
                     return fn
 
-<<<<<<< HEAD
-            elif h5py.version.version[:4] == '2.2.':
-# h5py-2.2.* has bug in threading mode.
-                def def_async_fn(fn):
-                    return fn
-
-            else:
-=======
             else:
                 # Enable back-ground mode
->>>>>>> 06a0d904
                 def def_async_fn(fn):
                     def async_fn(*args, **kwargs):
                         if self.handler is not None:
                             self.handler.join()
-<<<<<<< HEAD
-                        self.handler = ThreadWithReturnValue(target=fn, args=args, kwargs=kwargs)
-=======
                         self.handler = ThreadWithReturnValue(target=fn, args=args,
                                                              kwargs=kwargs)
->>>>>>> 06a0d904
                         self.handler.start()
                         return self.handler
                     return async_fn
 
-<<<<<<< HEAD
-        if len(self.fns) == 1:
-            return def_async_fn(self.fns[0])
-        else:
-            return [def_async_fn(fn) for fn in self.fns]
-=======
             if len(self.fns) == 1:
                 return def_async_fn(self.fns[0])
             else:
                 return [def_async_fn(fn) for fn in self.fns]
->>>>>>> 06a0d904
 
     def __exit__(self, type, value, traceback):
         if self.handler is not None:
