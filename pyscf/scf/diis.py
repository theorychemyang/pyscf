#!/usr/bin/env python
# Copyright 2014-2018 The PySCF Developers. All Rights Reserved.
#
# Licensed under the Apache License, Version 2.0 (the "License");
# you may not use this file except in compliance with the License.
# You may obtain a copy of the License at
#
#     http://www.apache.org/licenses/LICENSE-2.0
#
# Unless required by applicable law or agreed to in writing, software
# distributed under the License is distributed on an "AS IS" BASIS,
# WITHOUT WARRANTIES OR CONDITIONS OF ANY KIND, either express or implied.
# See the License for the specific language governing permissions and
# limitations under the License.
#
# Author: Qiming Sun <osirpt.sun@gmail.com>
#

"""
DIIS
"""

from functools import reduce
import numpy
import scipy.linalg
import scipy.optimize
from pyscf import lib
from pyscf.lib import logger

DEBUG = False

# J. Mol. Struct. 114, 31-34 (1984); DOI:10.1016/S0022-2860(84)87198-7
# PCCP, 4, 11 (2002); DOI:10.1039/B108658H
# GEDIIS, JCTC, 2, 835 (2006); DOI:10.1021/ct050275a
# C2DIIS, IJQC, 45, 31 (1993); DOI:10.1002/qua.560450106
# SCF-EDIIS, JCP 116, 8255 (2002); DOI:10.1063/1.1470195

# error vector = SDF-FDS
# error vector = F_ai ~ (S-SDS)*S^{-1}FDS = FDS - SDFDS ~ FDS-SDF in converge
class CDIIS(lib.diis.DIIS):
    def __init__(self, mf=None, filename=None, Corth=None):
        lib.diis.DIIS.__init__(self, mf, filename)
        self.rollback = 0
        self.space = 8
        self.Corth = Corth
        self.damp = 0

    def update(self, s, d, f, *args, **kwargs):
        errvec = get_err_vec(s, d, f, self.Corth)
        logger.debug1(self, 'diis-norm(errvec)=%g', numpy.linalg.norm(errvec))
<<<<<<< HEAD
        # for (C)NEO, need to ravel f and then reshape
        sizes = [0]
        shapes = []
        need_reshape = False
        if isinstance(f, (tuple, list)):
            need_reshape = True
            for a in f:
                sizes.append(sizes[-1] + a.size)
                shapes.append(a.shape)
            f = numpy.concatenate(f, axis=None)
        xnew = lib.diis.DIIS.update(self, f, xerr=errvec)
=======
        f_prev = kwargs.get('f_prev', None)
        if abs(self.damp) < 1e-6 or f_prev is None:
            xnew = lib.diis.DIIS.update(self, f, xerr=errvec)
        else:
            xnew = lib.diis.DIIS.update(self, f*(1-self.damp) + f_prev*self.damp, xerr=errvec)
>>>>>>> 940e4ac1
        if self.rollback > 0 and len(self._bookkeep) == self.space:
            self._bookkeep = self._bookkeep[-self.rollback:]
        if need_reshape:
            xnew_reshape = []
            for i in range(len(shapes)):
                xnew_reshape.append(xnew[sizes[i] : sizes[i+1]].reshape(shapes[i]))
            return xnew_reshape
        else:
            return xnew

    def get_num_vec(self):
        if self.rollback:
            return self._head
        else:
            return len(self._bookkeep)

SCFDIIS = SCF_DIIS = DIIS = CDIIS

def get_err_vec_orig(s, d, f):
    '''error vector = SDF - FDS'''
    if isinstance(f, numpy.ndarray) and f.ndim == 2:
        sdf = reduce(lib.dot, (s,d,f))
        errvec = (sdf.conj().T - sdf).ravel()

    elif isinstance(f, numpy.ndarray) and f.ndim == 3 and s.ndim == 3:
        errvec = []
        for i in range(f.shape[0]):
            sdf = reduce(lib.dot, (s[i], d[i], f[i]))
            errvec.append((sdf.conj().T - sdf).ravel())
        errvec = numpy.hstack(errvec)

    elif isinstance(f, numpy.ndarray) and f.ndim == s.ndim+1 and \
        f.shape[0] == 2:  # for UHF
        errvec = numpy.hstack([
            get_err_vec_orig(s, d[0], f[0]).ravel(),
            get_err_vec_orig(s, d[1], f[1]).ravel()])

    elif isinstance(f, (tuple, list)):  # for (C)NEO
        errvec = []
        for i in range(len(f)):
            sdf = reduce(numpy.dot, (s[i], d[i], f[i]))
            errvec.append((sdf.T.conj() - sdf))
        errvec = numpy.concatenate(errvec, axis=None)

    else:
        raise RuntimeError('Unknown SCF DIIS type')
    return errvec

def get_err_vec_orth(s, d, f, Corth):
    '''error vector in orthonormal basis = C.T.conj() (SDF - FDS) C'''
    # Symmetry information to reduce numerical error in DIIS (issue #1524)
    orbsym = getattr(Corth, 'orbsym', None)
    if orbsym is not None:
        sym_forbid = orbsym[:,None] != orbsym

    if isinstance(f, numpy.ndarray) and f.ndim == 2:
        sdf = reduce(lib.dot, (Corth.conj().T, s, d, f, Corth))
        if orbsym is not None:
            sdf[sym_forbid] = 0
        errvec = (sdf.conj().T - sdf).ravel()

    elif isinstance(f, numpy.ndarray) and f.ndim == 3 and s.ndim == 3:
        errvec = []
        for i in range(f.shape[0]):
            sdf = reduce(lib.dot, (Corth[i].conj().T, s[i], d[i], f[i], Corth[i]))
            if orbsym is not None:
                sdf[sym_forbid] = 0
            errvec.append((sdf.conj().T - sdf).ravel())
        errvec = numpy.hstack(errvec)

    elif f.ndim == s.ndim+1 and f.shape[0] == 2:  # for UHF
        errvec = numpy.hstack([
            get_err_vec_orth(s, d[0], f[0], Corth[0]).ravel(),
            get_err_vec_orth(s, d[1], f[1], Corth[1]).ravel()])
    else:
        raise RuntimeError('Unknown SCF DIIS type')
    return errvec

def get_err_vec(s, d, f, Corth=None):
    if Corth is None:
        return get_err_vec_orig(s, d, f)
    else:
        return get_err_vec_orth(s, d, f, Corth)

class EDIIS(lib.diis.DIIS):
    '''SCF-EDIIS
    Ref: JCP 116, 8255 (2002); DOI:10.1063/1.1470195
    '''
    def update(self, s, d, f, mf, h1e, vhf, *args, **kwargs):
        if self._head >= self.space:
            self._head = 0
        if not self._buffer:
            shape = (self.space,) + f.shape
            self._buffer['dm'  ] = numpy.zeros(shape, dtype=f.dtype)
            self._buffer['fock'] = numpy.zeros(shape, dtype=f.dtype)
            self._buffer['etot'] = numpy.zeros(self.space)
        self._buffer['dm'  ][self._head] = d
        self._buffer['fock'][self._head] = f
        self._buffer['etot'][self._head] = mf.energy_elec(d, h1e, vhf)[0]
        self._head += 1

        ds = self._buffer['dm'  ]
        fs = self._buffer['fock']
        es = self._buffer['etot']
        etot, c = ediis_minimize(es, ds, fs)
        logger.debug1(self, 'E %s  diis-c %s', etot, c)
        fock = numpy.einsum('i,i...pq->...pq', c, fs)
        return fock

def ediis_minimize(es, ds, fs):
    nx = es.size
    nao = ds.shape[-1]
    ds = ds.reshape(nx,-1,nao,nao)
    fs = fs.reshape(nx,-1,nao,nao)
    df = numpy.einsum('inpq,jnqp->ij', ds, fs).real
    diag = df.diagonal()
    df = diag[:,None] + diag - df - df.T

    def costf(x):
        c = x**2 / (x**2).sum()
        return numpy.einsum('i,i', c, es) - numpy.einsum('i,ij,j', c, df, c)

    def grad(x):
        x2sum = (x**2).sum()
        c = x**2 / x2sum
        fc = es - 2*numpy.einsum('i,ik->k', c, df)
        cx = numpy.diag(x*x2sum) - numpy.einsum('k,n->kn', x**2, x)
        cx *= 2/x2sum**2
        return numpy.einsum('k,kn->n', fc, cx)

    if DEBUG:
        x0 = numpy.random.random(nx)
        dfx0 = numpy.zeros_like(x0)
        for i in range(nx):
            x1 = x0.copy()
            x1[i] += 1e-4
            dfx0[i] = (costf(x1) - costf(x0))*1e4
        print((dfx0 - grad(x0)) / dfx0)

    res = scipy.optimize.minimize(costf, numpy.ones(nx), method='BFGS',
                                  jac=grad, tol=1e-9)
    return res.fun, (res.x**2)/(res.x**2).sum()


class ADIIS(lib.diis.DIIS):
    '''
    Ref: JCP 132, 054109 (2010); DOI:10.1063/1.3304922
    '''
    def update(self, s, d, f, mf, h1e, vhf, *args, **kwargs):
        if self._head >= self.space:
            self._head = 0
        if not self._buffer:
            shape = (self.space,) + f.shape
            self._buffer['dm'  ] = numpy.zeros(shape, dtype=f.dtype)
            self._buffer['fock'] = numpy.zeros(shape, dtype=f.dtype)
        self._buffer['dm'  ][self._head] = d
        self._buffer['fock'][self._head] = f

        ds = self._buffer['dm'  ]
        fs = self._buffer['fock']
        fun, c = adiis_minimize(ds, fs, self._head)
        if self.verbose >= logger.DEBUG1:
            etot = mf.energy_elec(d, h1e, vhf)[0] + fun
            logger.debug1(self, 'E %s  diis-c %s ', etot, c)
        fock = numpy.einsum('i,i...pq->...pq', c, fs)
        self._head += 1
        return fock

def adiis_minimize(ds, fs, idnewest):
    nx = ds.shape[0]
    nao = ds.shape[-1]
    ds = ds.reshape(nx,-1,nao,nao)
    fs = fs.reshape(nx,-1,nao,nao)
    df = numpy.einsum('inpq,jnqp->ij', ds, fs).real
    d_fn = df[:,idnewest]
    dn_f = df[idnewest]
    dn_fn = df[idnewest,idnewest]
    dd_fn = d_fn - dn_fn
    df = df - d_fn[:,None] - dn_f + dn_fn

    def costf(x):
        c = x**2 / (x**2).sum()
        return (numpy.einsum('i,i', c, dd_fn) * 2 +
                numpy.einsum('i,ij,j', c, df, c))

    def grad(x):
        x2sum = (x**2).sum()
        c = x**2 / x2sum
        fc = 2*dd_fn
        fc+= numpy.einsum('j,kj->k', c, df)
        fc+= numpy.einsum('i,ik->k', c, df)
        cx = numpy.diag(x*x2sum) - numpy.einsum('k,n->kn', x**2, x)
        cx *= 2/x2sum**2
        return numpy.einsum('k,kn->n', fc, cx)

    if DEBUG:
        x0 = numpy.random.random(nx)
        dfx0 = numpy.zeros_like(x0)
        for i in range(nx):
            x1 = x0.copy()
            x1[i] += 1e-4
            dfx0[i] = (costf(x1) - costf(x0))*1e4
        print((dfx0 - grad(x0)) / dfx0)

    res = scipy.optimize.minimize(costf, numpy.ones(nx), method='BFGS',
                                  jac=grad, tol=1e-9)
    return res.fun, (res.x**2)/(res.x**2).sum()<|MERGE_RESOLUTION|>--- conflicted
+++ resolved
@@ -48,7 +48,6 @@
     def update(self, s, d, f, *args, **kwargs):
         errvec = get_err_vec(s, d, f, self.Corth)
         logger.debug1(self, 'diis-norm(errvec)=%g', numpy.linalg.norm(errvec))
-<<<<<<< HEAD
         # for (C)NEO, need to ravel f and then reshape
         sizes = [0]
         shapes = []
@@ -59,14 +58,11 @@
                 sizes.append(sizes[-1] + a.size)
                 shapes.append(a.shape)
             f = numpy.concatenate(f, axis=None)
-        xnew = lib.diis.DIIS.update(self, f, xerr=errvec)
-=======
         f_prev = kwargs.get('f_prev', None)
         if abs(self.damp) < 1e-6 or f_prev is None:
             xnew = lib.diis.DIIS.update(self, f, xerr=errvec)
         else:
             xnew = lib.diis.DIIS.update(self, f*(1-self.damp) + f_prev*self.damp, xerr=errvec)
->>>>>>> 940e4ac1
         if self.rollback > 0 and len(self._bookkeep) == self.space:
             self._bookkeep = self._bookkeep[-self.rollback:]
         if need_reshape:
