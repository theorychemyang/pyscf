#!/usr/bin/env python
# Copyright 2014-2018 The PySCF Developers. All Rights Reserved.
#
# Licensed under the Apache License, Version 2.0 (the "License");
# you may not use this file except in compliance with the License.
# You may obtain a copy of the License at
#
#     http://www.apache.org/licenses/LICENSE-2.0
#
# Unless required by applicable law or agreed to in writing, software
# distributed under the License is distributed on an "AS IS" BASIS,
# WITHOUT WARRANTIES OR CONDITIONS OF ANY KIND, either express or implied.
# See the License for the specific language governing permissions and
# limitations under the License.
#
# Author: Qiming Sun <osirpt.sun@gmail.com>
#

"""
DIIS
"""

from functools import reduce
import numpy
import scipy.linalg
import scipy.optimize
from pyscf import lib
from pyscf.lib import logger

DEBUG = False

# J. Mol. Struct. 114, 31-34 (1984); DOI:10.1016/S0022-2860(84)87198-7
# PCCP, 4, 11 (2002); DOI:10.1039/B108658H
# GEDIIS, JCTC, 2, 835 (2006); DOI:10.1021/ct050275a
# C2DIIS, IJQC, 45, 31 (1993); DOI:10.1002/qua.560450106
# SCF-EDIIS, JCP 116, 8255 (2002); DOI:10.1063/1.1470195

# error vector = SDF-FDS
# error vector = F_ai ~ (S-SDS)*S^{-1}FDS = FDS - SDFDS ~ FDS-SDF in converge
class CDIIS(lib.diis.DIIS):
    def __init__(self, mf=None, filename=None, Corth=None):
        lib.diis.DIIS.__init__(self, mf, filename)
        self.rollback = 0
        self.space = 8
        self.Corth = Corth
        #?self._scf = mf
        #?if hasattr(self._scf, 'get_orbsym'): # Symmetry adapted SCF objects
        #?    self.orbsym = mf.get_orbsym(Corth)
        #?    sym_forbid = self.orbsym[:,None] != self.orbsym

    def update(self, s, d, f, *args, **kwargs):
        errvec = get_err_vec(s, d, f, self.Corth)
        logger.debug1(self, 'diis-norm(errvec)=%g', numpy.linalg.norm(errvec))
        # for (C)NEO, need to ravel f and then reshape
        sizes = [0]
        shapes = []
        need_reshape = False
        if isinstance(f, (tuple, list)):
            need_reshape = True
            for a in f:
                sizes.append(sizes[-1] + a.size)
                shapes.append(a.shape)
            f = numpy.concatenate(f, axis=None)
        xnew = lib.diis.DIIS.update(self, f, xerr=errvec)
        if self.rollback > 0 and len(self._bookkeep) == self.space:
            self._bookkeep = self._bookkeep[-self.rollback:]
        if need_reshape:
            xnew_reshape = []
            for i in range(len(shapes)):
                xnew_reshape.append(xnew[sizes[i] : sizes[i+1]].reshape(shapes[i]))
            return xnew_reshape
        else:
            return xnew

    def get_num_vec(self):
        if self.rollback:
            return self._head
        else:
            return len(self._bookkeep)

SCFDIIS = SCF_DIIS = DIIS = CDIIS

def get_err_vec_orig(s, d, f):
    '''error vector = SDF - FDS'''
    if isinstance(f, numpy.ndarray) and f.ndim == 2:
        sdf = reduce(numpy.dot, (s,d,f))
        errvec = (sdf.conj().T - sdf).ravel()

    elif isinstance(f, numpy.ndarray) and f.ndim == 3 and s.ndim == 3:
        errvec = []
        for i in range(f.shape[0]):
            sdf = reduce(numpy.dot, (s[i], d[i], f[i]))
            errvec.append((sdf.conj().T - sdf).ravel())
        errvec = numpy.hstack(errvec)

<<<<<<< HEAD
    elif isinstance(f, numpy.ndarray) and f.ndim == s.ndim+1 and \
        f.shape[0] == 2:  # for UHF
        nao = s.shape[-1]
        s = lib.asarray((s,s)).reshape(-1,nao,nao)
        return get_err_vec(s, d.reshape(s.shape), f.reshape(s.shape))

    elif isinstance(f, (tuple, list)):  # for (C)NEO
        errvec = []
        for i in range(len(f)):
            sdf = reduce(numpy.dot, (s[i], d[i], f[i]))
            errvec.append((sdf.T.conj() - sdf))
        errvec = numpy.concatenate(errvec, axis=None)

=======
    elif f.ndim == s.ndim+1 and f.shape[0] == 2:  # for UHF
        errvec = numpy.hstack([
            get_err_vec_orig(s, d[0], f[0]).ravel(),
            get_err_vec_orig(s, d[1], f[1]).ravel()])
>>>>>>> ec8618c9
    else:
        raise RuntimeError('Unknown SCF DIIS type')
    return errvec

def get_err_vec_orth(s, d, f, Corth):
    '''error vector in orthonormal basis = C.T.conj() (SDF - FDS) C'''
    # Symmetry information to reduce numerical error in DIIS (issue #1524)
    orbsym = getattr(Corth, 'orbsym', None)
    if orbsym is not None:
        sym_forbid = orbsym[:,None] != orbsym

    if isinstance(f, numpy.ndarray) and f.ndim == 2:
        sdf = reduce(numpy.dot, (Corth.conj().T, s, d, f, Corth))
        if orbsym is not None:
            sdf[sym_forbid] = 0
        errvec = (sdf.conj().T - sdf).ravel()

    elif isinstance(f, numpy.ndarray) and f.ndim == 3 and s.ndim == 3:
        errvec = []
        for i in range(f.shape[0]):
            sdf = reduce(numpy.dot, (Corth[i].conj().T, s[i], d[i], f[i], Corth[i]))
            if orbsym is not None:
                sdf[sym_forbid] = 0
            errvec.append((sdf.conj().T - sdf).ravel())
        errvec = numpy.vstack(errvec).ravel()

    elif f.ndim == s.ndim+1 and f.shape[0] == 2:  # for UHF
        errvec = numpy.hstack([
            get_err_vec_orth(s, d[0], f[0], Corth[0]).ravel(),
            get_err_vec_orth(s, d[1], f[1], Corth[1]).ravel()])
    else:
        raise RuntimeError('Unknown SCF DIIS type')
    return errvec

def get_err_vec(s, d, f, Corth=None):
    if Corth is None:
        return get_err_vec_orig(s, d, f)
    else:
        return get_err_vec_orth(s, d, f, Corth)

class EDIIS(lib.diis.DIIS):
    '''SCF-EDIIS
    Ref: JCP 116, 8255 (2002); DOI:10.1063/1.1470195
    '''
    def update(self, s, d, f, mf, h1e, vhf):
        if self._head >= self.space:
            self._head = 0
        if not self._buffer:
            shape = (self.space,) + f.shape
            self._buffer['dm'  ] = numpy.zeros(shape, dtype=f.dtype)
            self._buffer['fock'] = numpy.zeros(shape, dtype=f.dtype)
            self._buffer['etot'] = numpy.zeros(self.space)
        self._buffer['dm'  ][self._head] = d
        self._buffer['fock'][self._head] = f
        self._buffer['etot'][self._head] = mf.energy_elec(d, h1e, vhf)[0]
        self._head += 1

        ds = self._buffer['dm'  ]
        fs = self._buffer['fock']
        es = self._buffer['etot']
        etot, c = ediis_minimize(es, ds, fs)
        logger.debug1(self, 'E %s  diis-c %s', etot, c)
        fock = numpy.einsum('i,i...pq->...pq', c, fs)
        return fock

def ediis_minimize(es, ds, fs):
    nx = es.size
    nao = ds.shape[-1]
    ds = ds.reshape(nx,-1,nao,nao)
    fs = fs.reshape(nx,-1,nao,nao)
    df = numpy.einsum('inpq,jnqp->ij', ds, fs).real
    diag = df.diagonal()
    df = diag[:,None] + diag - df - df.T

    def costf(x):
        c = x**2 / (x**2).sum()
        return numpy.einsum('i,i', c, es) - numpy.einsum('i,ij,j', c, df, c)

    def grad(x):
        x2sum = (x**2).sum()
        c = x**2 / x2sum
        fc = es - 2*numpy.einsum('i,ik->k', c, df)
        cx = numpy.diag(x*x2sum) - numpy.einsum('k,n->kn', x**2, x)
        cx *= 2/x2sum**2
        return numpy.einsum('k,kn->n', fc, cx)

    if DEBUG:
        x0 = numpy.random.random(nx)
        dfx0 = numpy.zeros_like(x0)
        for i in range(nx):
            x1 = x0.copy()
            x1[i] += 1e-4
            dfx0[i] = (costf(x1) - costf(x0))*1e4
        print((dfx0 - grad(x0)) / dfx0)

    res = scipy.optimize.minimize(costf, numpy.ones(nx), method='BFGS',
                                  jac=grad, tol=1e-9)
    return res.fun, (res.x**2)/(res.x**2).sum()


class ADIIS(lib.diis.DIIS):
    '''
    Ref: JCP 132, 054109 (2010); DOI:10.1063/1.3304922
    '''
    def update(self, s, d, f, mf, h1e, vhf):
        if self._head >= self.space:
            self._head = 0
        if not self._buffer:
            shape = (self.space,) + f.shape
            self._buffer['dm'  ] = numpy.zeros(shape, dtype=f.dtype)
            self._buffer['fock'] = numpy.zeros(shape, dtype=f.dtype)
        self._buffer['dm'  ][self._head] = d
        self._buffer['fock'][self._head] = f

        ds = self._buffer['dm'  ]
        fs = self._buffer['fock']
        fun, c = adiis_minimize(ds, fs, self._head)
        if self.verbose >= logger.DEBUG1:
            etot = mf.energy_elec(d, h1e, vhf)[0] + fun
            logger.debug1(self, 'E %s  diis-c %s ', etot, c)
        fock = numpy.einsum('i,i...pq->...pq', c, fs)
        self._head += 1
        return fock

def adiis_minimize(ds, fs, idnewest):
    nx = ds.shape[0]
    nao = ds.shape[-1]
    ds = ds.reshape(nx,-1,nao,nao)
    fs = fs.reshape(nx,-1,nao,nao)
    df = numpy.einsum('inpq,jnqp->ij', ds, fs).real
    d_fn = df[:,idnewest]
    dn_f = df[idnewest]
    dn_fn = df[idnewest,idnewest]
    dd_fn = d_fn - dn_fn
    df = df - d_fn[:,None] - dn_f + dn_fn

    def costf(x):
        c = x**2 / (x**2).sum()
        return (numpy.einsum('i,i', c, dd_fn) * 2 +
                numpy.einsum('i,ij,j', c, df, c))

    def grad(x):
        x2sum = (x**2).sum()
        c = x**2 / x2sum
        fc = 2*dd_fn
        fc+= numpy.einsum('j,kj->k', c, df)
        fc+= numpy.einsum('i,ik->k', c, df)
        cx = numpy.diag(x*x2sum) - numpy.einsum('k,n->kn', x**2, x)
        cx *= 2/x2sum**2
        return numpy.einsum('k,kn->n', fc, cx)

    if DEBUG:
        x0 = numpy.random.random(nx)
        dfx0 = numpy.zeros_like(x0)
        for i in range(nx):
            x1 = x0.copy()
            x1[i] += 1e-4
            dfx0[i] = (costf(x1) - costf(x0))*1e4
        print((dfx0 - grad(x0)) / dfx0)

    res = scipy.optimize.minimize(costf, numpy.ones(nx), method='BFGS',
                                  jac=grad, tol=1e-9)
    return res.fun, (res.x**2)/(res.x**2).sum()<|MERGE_RESOLUTION|>--- conflicted
+++ resolved
@@ -93,12 +93,11 @@
             errvec.append((sdf.conj().T - sdf).ravel())
         errvec = numpy.hstack(errvec)
 
-<<<<<<< HEAD
     elif isinstance(f, numpy.ndarray) and f.ndim == s.ndim+1 and \
         f.shape[0] == 2:  # for UHF
-        nao = s.shape[-1]
-        s = lib.asarray((s,s)).reshape(-1,nao,nao)
-        return get_err_vec(s, d.reshape(s.shape), f.reshape(s.shape))
+        errvec = numpy.hstack([
+            get_err_vec_orig(s, d[0], f[0]).ravel(),
+            get_err_vec_orig(s, d[1], f[1]).ravel()])
 
     elif isinstance(f, (tuple, list)):  # for (C)NEO
         errvec = []
@@ -107,12 +106,6 @@
             errvec.append((sdf.T.conj() - sdf))
         errvec = numpy.concatenate(errvec, axis=None)
 
-=======
-    elif f.ndim == s.ndim+1 and f.shape[0] == 2:  # for UHF
-        errvec = numpy.hstack([
-            get_err_vec_orig(s, d[0], f[0]).ravel(),
-            get_err_vec_orig(s, d[1], f[1]).ravel()])
->>>>>>> ec8618c9
     else:
         raise RuntimeError('Unknown SCF DIIS type')
     return errvec
