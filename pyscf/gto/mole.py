#!/usr/bin/env python
# Copyright 2014-2021 The PySCF Developers. All Rights Reserved.
#
# Licensed under the Apache License, Version 2.0 (the "License");
# you may not use this file except in compliance with the License.
# You may obtain a copy of the License at
#
#     http://www.apache.org/licenses/LICENSE-2.0
#
# Unless required by applicable law or agreed to in writing, software
# distributed under the License is distributed on an "AS IS" BASIS,
# WITHOUT WARRANTIES OR CONDITIONS OF ANY KIND, either express or implied.
# See the License for the specific language governing permissions and
# limitations under the License.
#
# Author: Qiming Sun <osirpt.sun@gmail.com>
#

'''
Mole class and helper functions to handle parameters and attributes for GTO
integrals. This module serves the interface to the integral library libcint.
'''

import os
import sys
import types
import re

import json
import ctypes
import numpy
import numpy as np
import h5py
import scipy.special
import scipy.linalg
import contextlib
import threading
from pyscf import lib
from pyscf.lib import param
from pyscf.data import elements
from pyscf.lib import logger
from pyscf.gto import cmd_args
from pyscf.gto import basis
from pyscf.gto import moleintor
from pyscf.gto.eval_gto import eval_gto
from pyscf.gto.ecp import core_configuration
from pyscf import __config__

from pyscf.data.elements import ELEMENTS, ELEMENTS_PROTON, \
        _rm_digit, charge, _symbol, _std_symbol, _atom_symbol, is_ghost_atom, \
        _std_symbol_without_ghost

from pyscf.lib.exceptions import BasisNotFoundError, PointGroupSymmetryError
import warnings


# for _atm, _bas, _env
CHARGE_OF  = 0
PTR_COORD  = 1
NUC_MOD_OF = 2
PTR_ZETA   = 3
PTR_FRAC_CHARGE = 4
PTR_RADIUS = 5
ATM_SLOTS  = 6
ATOM_OF    = 0
ANG_OF     = 1
NPRIM_OF   = 2
NCTR_OF    = 3
RADI_POWER = 3 # for ECP
KAPPA_OF   = 4
SO_TYPE_OF = 4 # for ECP
PTR_EXP    = 5
PTR_COEFF  = 6
BAS_SLOTS  = 8
# pointer to env
PTR_EXPCUTOFF   = 0
PTR_COMMON_ORIG = 1
PTR_RINV_ORIG   = 4
PTR_RINV_ZETA   = 7
PTR_RANGE_OMEGA = 8
PTR_F12_ZETA    = 9
PTR_GTG_ZETA    = 10
NGRIDS          = 11
PTR_GRIDS       = 12
AS_RINV_ORIG_ATOM = 17
AS_ECPBAS_OFFSET = 18
AS_NECPBAS      = 19
PTR_ENV_START   = 20
# parameters from libcint
NUC_POINT = 1
NUC_GAUSS = 2
# nucleus with fractional charges. It can be used to mimic MM particles
NUC_FRAC_CHARGE = 3
NUC_ECP = 4  # atoms with pseudo potential

BASE = getattr(__config__, 'BASE', 0)
NORMALIZE_GTO = getattr(__config__, 'NORMALIZE_GTO', True)
DISABLE_EVAL = getattr(__config__, 'DISABLE_EVAL', False)
ARGPARSE = getattr(__config__, 'ARGPARSE', False)

def M(*args, **kwargs):
    r'''This is a shortcut to build up Mole object.

    Args: Same to :func:`Mole.build`

    Examples:

    >>> from pyscf import gto
    >>> mol = gto.M(atom='H 0 0 0; F 0 0 1', basis='6-31g')
    '''
    mol = Mole()
    mol.build(*args, **kwargs)
    return mol

def gaussian_int(n, alpha):
    r'''int_0^inf x^n exp(-alpha x^2) dx'''
    n1 = (n + 1) * .5
    return scipy.special.gamma(n1) / (2. * alpha**n1)

def gto_norm(l, expnt):
    r'''Normalized factor for GTO radial part   :math:`g=r^l e^{-\alpha r^2}`

    .. math::

        \frac{1}{\sqrt{\int g^2 r^2 dr}}
        = \sqrt{\frac{2^{2l+3} (l+1)! (2a)^{l+1.5}}{(2l+2)!\sqrt{\pi}}}

    Ref: H. B. Schlegel and M. J. Frisch, Int. J. Quant.  Chem., 54(1995), 83-87.

    Args:
        l (int):
            angular momentum
        expnt :
            exponent :math:`\alpha`

    Returns:
        normalization factor

    Examples:

    >>> print(gto_norm(0, 1))
    2.5264751109842591
    '''
    if numpy.all(l >= 0):
        #f = 2**(2*l+3) * math.factorial(l+1) * (2*expnt)**(l+1.5) \
        #        / (math.factorial(2*l+2) * math.sqrt(math.pi))
        #return math.sqrt(f)
        return 1/numpy.sqrt(gaussian_int(l*2+2, 2*expnt))
    else:
        raise ValueError('l should be >= 0')

def cart2sph(l, c_tensor=None, normalized=None):
    '''
    Cartesian to real spherical transformation matrix

    Kwargs:
        normalized :
            How the Cartesian GTOs are normalized.  'sp' means the s and p
            functions are normalized (this is the convention used by libcint
            library).
    '''
    nf = (l+1)*(l+2)//2
    if c_tensor is None:
        c_tensor = numpy.eye(nf)
    else:
        c_tensor = numpy.asarray(c_tensor, order='F').reshape(-1,nf)
    if l == 0 or l == 1:
        if normalized == 'sp':
            return c_tensor
        elif l == 0:
            return c_tensor * 0.282094791773878143
        else:
            return c_tensor * 0.488602511902919921
    else:
        assert l <= 15
        nd = l * 2 + 1
        ngrid = c_tensor.shape[0]
        c2sph = numpy.zeros((ngrid,nd), order='F')
        fn = moleintor.libcgto.CINTc2s_ket_sph
        fn(c2sph.ctypes.data_as(ctypes.c_void_p), ctypes.c_int(ngrid),
           c_tensor.ctypes.data_as(ctypes.c_void_p), ctypes.c_int(l))
        return c2sph

def cart2spinor_kappa(kappa, l=None, normalized=None):
    '''Cartesian to spinor transformation matrix for kappa

    Kwargs:
        normalized :
            How the Cartesian GTOs are normalized.  'sp' means the s and p
            functions are normalized (this is the convention used by libcint
            library).
    '''
    if kappa < 0:
        l = -kappa - 1
        nd = l * 2 + 2
    elif kappa > 0:
        l = kappa
        nd = l * 2
    else:
        assert (l is not None)
        assert (l <= 12)
        nd = l * 4 + 2
    nf = (l+1)*(l+2)//2
    c2smat = numpy.zeros((nf*2,nd), order='F', dtype=numpy.complex128)
    cmat = numpy.eye(nf)
    fn = moleintor.libcgto.CINTc2s_ket_spinor_sf1
    fn(c2smat.ctypes.data_as(ctypes.c_void_p),
       c2smat[nf:].ctypes.data_as(ctypes.c_void_p),
       cmat.ctypes.data_as(ctypes.c_void_p),
       ctypes.c_int(nf*2), ctypes.c_int(nf),
       ctypes.c_int(1), ctypes.c_int(kappa), ctypes.c_int(l))
    if normalized != 'sp':
        if l == 0:
            c2smat *= 0.282094791773878143
        elif l == 1:
            c2smat *= 0.488602511902919921
    # c2smat[0] is the transformation for spin up
    # c2smat[1] is the transformation for spin down
    c2smat = c2smat.reshape(2,nf,nd)
    return c2smat
cart2j_kappa = cart2spinor_kappa

def cart2spinor_l(l, normalized=None):
    '''Cartesian to spinor transformation matrix for angular moment l

    Kwargs:
        normalized :
            How the Cartesian GTOs are normalized.  'sp' means the s and p
            functions are normalized (this is the convention used by libcint
            library).
    '''
    return cart2spinor_kappa(0, l, normalized)
cart2j_l = cart2spinor_l

def sph2spinor_kappa(kappa, l=None):
    '''Real spherical to spinor transformation matrix for kappa'''
    from pyscf.symm.sph import sph2spinor
    ua, ub = sph2spinor(l)
    if kappa < 0:
        l = -kappa - 1
        ua = ua[:,l*2:]
        ub = ub[:,l*2:]
    elif kappa > 0:
        l = kappa
        ua = ua[:,:l*2]
        ub = ub[:,:l*2]
    else:
        assert (l is not None)
        assert (l <= 12)
    return ua, ub

def sph2spinor_l(l):
    '''Real spherical to spinor transformation matrix for angular moment l'''
    return sph2spinor_kappa(0, l)

def ao_rotation_matrix(mol, orientation):
    '''Matrix u to rotate AO basis to a new orientation.

    atom_new_coords = mol.atom_coords().dot(orientation.T)
    new_AO = u * mol.AO
    new_orbitals_coef = u.dot(orbitals_coef)
    '''
    from pyscf.symm.basis import _momentum_rotation_matrices
    Ds = _momentum_rotation_matrices(mol, orientation)
    u = []
    for i in range(mol.nbas):
        l = mol.bas_angular(i)
        nc = mol.bas_nctr(i)
        u.extend([Ds[l]] * nc)
    return scipy.linalg.block_diag(*u)

def atom_types(atoms, basis=None, magmom=None):
    '''symmetry inequivalent atoms'''
    atmgroup = {}
    for ia, a in enumerate(atoms):
        if 'GHOST' in a[0].upper():
            a = ['X'+a[0][5:]] + list(a[1:])
        if a[0] in atmgroup:
            atmgroup[a[0]].append(ia)
        elif basis is None:
            atmgroup[a[0]] = [ia]
        else:
            stdsymb = _std_symbol(a[0])
            if a[0] in basis:
                if stdsymb in basis and basis[a[0]] == basis[stdsymb]:
                    if stdsymb in atmgroup:
                        atmgroup[stdsymb].append(ia)
                    else:
                        atmgroup[stdsymb] = [ia]
                else:
                    atmgroup[a[0]] = [ia]
            elif stdsymb in atmgroup:
                atmgroup[stdsymb].append(ia)
            else:
                atmgroup[stdsymb] = [ia]

    if magmom is not None:
        atmgroup_new = {}
        suffix = {1:'u', -1:'d', 0:'o'}
        magmom = np.asarray(magmom)
        for elem, idx in atmgroup.items():
            uniq_mag = np.unique(magmom[idx])
            if len(uniq_mag) > 1:
                for i, mag in enumerate(uniq_mag):
                    subgrp = np.asarray(idx)[np.where(magmom[idx] == mag)[0]]
                    if mag not in suffix:
                        raise RuntimeError("Magmom should be chosen from [-1, 0, 1], but %s is given" % mag)
                    atmgroup_new[elem+'_'+suffix[mag]] = subgrp.tolist()
            else:
                atmgroup_new[elem] = idx
        atmgroup = atmgroup_new
    return atmgroup


def format_atom(atoms, origin=0, axes=None,
                unit=getattr(__config__, 'UNIT', 'Ang')):
    '''Convert the input :attr:`Mole.atom` to the internal data format.
    Including, changing the nuclear charge to atom symbol, converting the
    coordinates to AU, rotate and shift the molecule.
    If the :attr:`~Mole.atom` is a string, it takes ";" and "\\n"
    for the mark to separate atoms;  "," and arbitrary length of blank space
    to separate the individual terms for an atom.  Blank line will be ignored.

    Args:
        atoms : list or str
            the same to :attr:`Mole.atom`

    Kwargs:
        origin : ndarray
            new axis origin.
        axes : ndarray
            (new_x, new_y, new_z), new coordinates
        unit : str or number
            If unit is one of strings (B, b, Bohr, bohr, AU, au), the coordinates
            of the input atoms are the atomic unit;  If unit is one of strings
            (A, a, Angstrom, angstrom, Ang, ang), the coordinates are in the
            unit of angstrom;  If a number is given, the number are considered
            as the Bohr value (in angstrom), which should be around 0.53.
            Set unit=1 if wishing to preserve the unit of the coordinates.

    Returns:
        "atoms" in the internal format. The internal format is
            | atom = [[atom1, (x, y, z)],
            |         [atom2, (x, y, z)],
            |         ...
            |         [atomN, (x, y, z)]]

    Examples:

    >>> gto.format_atom('9,0,0,0; h@1 0 0 1', origin=(1,1,1))
    [['F', [-1.0, -1.0, -1.0]], ['H@1', [-1.0, -1.0, 0.0]]]
    >>> gto.format_atom(['9,0,0,0', (1, (0, 0, 1))], origin=(1,1,1))
    [['F', [-1.0, -1.0, -1.0]], ['H', [-1, -1, 0]]]
    '''
    def str2atm(line):
        dat = line.split()
        try:
            coords = [float(x) for x in dat[1:4]]
        except ValueError:
            if DISABLE_EVAL:
                raise ValueError('Failed to parse geometry %s' % line)
            else:
                coords = list(eval(','.join(dat[1:4])))
        if len(coords) != 3:
            raise ValueError('Coordinates error in %s' % line)
        return [_atom_symbol(dat[0]), coords]

    if isinstance(atoms, str):
        # The input atoms points to a geometry file
        if os.path.isfile(atoms):
            try:
                atoms = fromfile(atoms)
            except ValueError:
                sys.stderr.write('\nFailed to parse geometry file  %s\n\n' % atoms)
                raise

        atoms = atoms.replace(';','\n').replace(',',' ').replace('\t',' ')
        fmt_atoms = []
        for dat in atoms.split('\n'):
            dat = dat.strip()
            if dat and dat[0] != '#':
                fmt_atoms.append(dat)

        if len(fmt_atoms[0].split()) < 4:
            fmt_atoms = from_zmatrix('\n'.join(fmt_atoms))
        else:
            fmt_atoms = [str2atm(line) for line in fmt_atoms]
    else:
        fmt_atoms = []
        for atom in atoms:
            if isinstance(atom, str):
                if atom.lstrip()[0] != '#':
                    fmt_atoms.append(str2atm(atom.replace(',',' ')))
            else:
                if isinstance(atom[1], (int, float)):
                    fmt_atoms.append([_atom_symbol(atom[0]), atom[1:4]])
                else:
                    fmt_atoms.append([_atom_symbol(atom[0]), atom[1]])

    if len(fmt_atoms) == 0:
        return []

    if axes is None:
        axes = numpy.eye(3)

    if isinstance(unit, str):
        if is_au(unit):
            unit = 1.
        else:
            unit = 1./param.BOHR
    else:
        unit = 1./unit

    c = numpy.array([a[1] for a in fmt_atoms], dtype=numpy.double)
    c = numpy.einsum('ix,kx->ki', axes * unit, c - origin)
    z = [a[0] for a in fmt_atoms]
    return list(zip(z, c.tolist()))

#TODO: sort exponents
def format_basis(basis_tab, sort_basis=True):
    '''Convert the input :attr:`Mole.basis` to the internal data format.

    ``{ atom: [(l, ((-exp, c_1, c_2, ..),
                    (-exp, c_1, c_2, ..))),
               (l, ((-exp, c_1, c_2, ..),
                    (-exp, c_1, c_2, ..)))], ... }``

    Args:
        basis_tab : dict
            Similar to :attr:`Mole.basis`, it **cannot** be a str

    Returns:
        Formatted :attr:`~Mole.basis`

    Examples:

    >>> gto.format_basis({'H':'sto-3g', 'H^2': '3-21g'})
    {'H': [[0,
        [3.4252509099999999, 0.15432897000000001],
        [0.62391373000000006, 0.53532813999999995],
        [0.16885539999999999, 0.44463454000000002]]],
     'H^2': [[0,
        [5.4471780000000001, 0.15628500000000001],
        [0.82454700000000003, 0.90469100000000002]],
        [0, [0.18319199999999999, 1.0]]]}

    >>> gto.format_basis({'H':'gth-szv'})
    {'H': [[0,
        (8.3744350009, -0.0283380461),
        (1.8058681460, -0.1333810052),
        (0.4852528328, -0.3995676063),
        (0.1658236932, -0.5531027541)]]}
    '''
    basis_converter = _generate_basis_converter()
    fmt_basis = {}
    for atom, atom_basis in basis_tab.items():
        symb = _atom_symbol(atom)
        _basis = basis_converter(symb, atom_basis)
        if len(_basis) == 0:
            raise BasisNotFoundError('Basis not found for  %s' % symb)

        # Sort basis according to angular momentum. This is important for method
        # decontract_basis, which assumes that basis functions with the same
        # angular momentum are grouped together. Related to issue #1620 #1770
        if sort_basis:
            _basis = sorted([b for b in _basis if b], key=lambda b: b[0])
        fmt_basis[symb] = _basis
    return fmt_basis

def _generate_basis_converter():
    def nparray_to_list(item):
        val = []
        for x in item:
            if isinstance(x, (tuple, list)):
                val.append(nparray_to_list(x))
            elif isinstance(x, numpy.ndarray):
                val.append(x.tolist())
            else:
                val.append(x)
        return val

    def load(basis_name, symb):
        unc = basis_name.lower().startswith('unc')
        if unc:
            basis_name = basis_name[3:]
        if 'gth' in basis_name:
            from pyscf.pbc.gto.basis import load as pbc_basis_load
            _basis = pbc_basis_load(basis_name, symb)
        else:
            _basis = basis.load(basis_name, symb)
        if unc:
            _basis = uncontracted_basis(_basis)
        return _basis

    def converter(symb, raw_basis):
        if isinstance(raw_basis, str):
            _basis = load(raw_basis, _std_symbol_without_ghost(symb))
        elif (any(isinstance(x, str) for x in raw_basis)
              # The first element is the basis of internal format
              or not isinstance(raw_basis[0][0], int)):
            stdsymb = _std_symbol_without_ghost(symb)
            _basis = []
            for rawb in raw_basis:
                if isinstance(rawb, str):
                    _basis.extend(load(rawb, stdsymb))
                else:
                    _basis.extend(nparray_to_list(rawb))
        else:
            _basis = nparray_to_list(raw_basis)
        return _basis
    return converter

def uncontracted_basis(_basis):
    '''Uncontract internal format _basis

    Examples:

    >>> gto.uncontract(gto.load('sto3g', 'He'))
    [[0, [6.36242139, 1]], [0, [1.158923, 1]], [0, [0.31364979, 1]]]
    '''
    MAXL = 10
    ubasis_raw = [[] for l in range(MAXL)]
    ubasis_exp = [[] for l in range(MAXL)]
    for b in _basis:
        angl = b[0]
        kappa = b[1]
        if isinstance(kappa, int):
            coeffs = b[2:]
        else:
            coeffs = b[1:]

        if isinstance(kappa, int) and kappa != 0:
            warnings.warn('For basis with kappa != 0, the uncontract basis might be wrong. '
                          'Please double check the resultant attribute mol._basis')
            for p in coeffs:
                ubasis_raw[angl].append([angl, kappa, [p[0], 1]])
                ubasis_exp[angl].append(p[0])
        else:
            for p in coeffs:
                ubasis_raw[angl].append([angl, [p[0], 1]])
                ubasis_exp[angl].append(p[0])

    # Check linear dependency
    ubasis = []
    for l in range(MAXL):
        basis_l = ubasis_raw[l]
        if basis_l:
            es = numpy.array(ubasis_exp[l])
            # Remove duplicated primitive basis functions
            es, e_idx = numpy.unique(es.round(9), True)
            # from large exponent to small exponent
            for i in reversed(e_idx):
                ubasis.append(basis_l[i])
    return ubasis
uncontract = uncontracted_basis
contract = contracted_basis = basis.to_general_contraction

def to_uncontracted_cartesian_basis(mol):
    '''Decontract the basis of a Mole or a Cell.  Returns a Mole (Cell) object
    with uncontracted Cartesian basis and a list of coefficients that
    transform the uncontracted basis to the original basis. Each element in
    the coefficients list corresponds to one shell of the original Mole (Cell).

    Examples:

    >>> mol = gto.M(atom='Ne', basis='ccpvdz')
    >>> pmol, ctr_coeff = mol.to_uncontracted_cartesian_basis()
    >>> c = scipy.linalg.block_diag(*ctr_coeff)
    >>> s = reduce(numpy.dot, (c.T, pmol.intor('int1e_ovlp'), c))
    >>> abs(s-mol.intor('int1e_ovlp')).max()
    0.0
    '''
    return decontract_basis(mol, to_cart=True)

def decontract_basis(mol, atoms=None, to_cart=False, aggregate=False):
    '''Decontract the basis of a Mole or a Cell.  Returns a Mole (Cell) object
    with the uncontracted basis environment and a list of coefficients that
    transform the uncontracted basis to the original basis. Each element in
    the coefficients list corresponds to one shell of the original Mole (Cell).

    Kwargs:
        atoms: list or str
            Atoms on which the basis to be decontracted. By default, all basis
            are decontracted
        to_cart: bool
            Decontract basis and transfer to Cartesian basis
        aggregate: bool
            Whether to aggregate the transformation coefficients into a giant
            transformation matrix

    Examples:

    >>> mol = gto.M(atom='Ne', basis='ccpvdz')
    >>> pmol, ctr_coeff = mol.decontract_basis()
    >>> c = scipy.linalg.block_diag(*ctr_coeff)
    >>> s = reduce(numpy.dot, (c.T, pmol.intor('int1e_ovlp'), c))
    >>> abs(s-mol.intor('int1e_ovlp')).max()
    0.0
    '''
    pmol = mol.copy(deep=False)

    # Some input basis may be segmented basis from a general contracted set.
    # This may lead to duplicated pGTOs. First contract all basis to remove
    # duplicated primitive functions.
    bas_exps = mol.bas_exps()
    def _to_full_contraction(mol, bas_idx):
        es = numpy.hstack([bas_exps[i] for i in bas_idx])
        _, e_idx, rev_idx = numpy.unique(es.round(9), True, True)
        if aggregate:
            cs = scipy.linalg.block_diag(
                *[mol._libcint_ctr_coeff(i) for i in bas_idx])
            if len(es) != len(e_idx):
                cs_new = numpy.zeros((e_idx.size, cs.shape[1]))
                for i, j in enumerate(rev_idx):
                    cs_new[j] += cs[i]
                es = es[e_idx][::-1]
                cs = cs_new[::-1]
            yield es, cs
        else:
            if len(es) != len(e_idx):
                raise RuntimeError('Duplicated pGTOs across shells')
            for i in bas_idx:
                yield bas_exps[i], mol._libcint_ctr_coeff(i)

    _bas = []
    env = [mol._env.copy()]
    contr_coeff = []
    pexp = env[0].size

    lmax = mol._bas[:,ANG_OF].max()
    if mol.cart:
        c2s = [numpy.eye((l+1)*(l+2)//2) for l in range(lmax+1)]
    elif to_cart:
        c2s = [cart2sph(l, normalized='sp') for l in range(lmax+1)]
        pmol.cart = True
    else:
        c2s = [numpy.eye(l*2+1) for l in range(lmax+1)]

    aoslices = mol.aoslice_by_atom()
    for ia, (ib0, ib1) in enumerate(aoslices[:,:2]):
        if ib0 == ib1: # No basis on atom ia
            continue

        if atoms is not None:
            if isinstance(atoms, str):
                to_apply = ((atoms == mol.atom_pure_symbol(ia)) or
                            (atoms == mol.atom_symbol(ia)))
            elif isinstance(atoms, (tuple, list)):
                to_apply = ((mol.atom_pure_symbol(ia) in atoms) or
                            (mol.atom_symbol(ia) in atoms) or
                            (ia in atoms))
            else:
                to_apply = True
            if not to_apply:
                for ib in range(ib0, ib1):
                    l = mol.bas_angular(ib)
                    nc = mol.bas_nctr(ib)
                    c = numpy.einsum('pi,xm->pxim', numpy.eye(nc), c2s[l])
                    contr_coeff.append(c.reshape(nc * c2s[l].shape[0], -1))
                _bas.append(mol._bas[ib0:ib1])
                continue

        lmax = mol._bas[ib0:ib1,ANG_OF].max()

        for l in range(lmax+1):
            bas_idx = ib0 + numpy.where(mol._bas[ib0:ib1,ANG_OF] == l)[0]
            if len(bas_idx) == 0:
                continue
            if bas_idx[0] + len(bas_idx) != bas_idx[-1] + 1:
                raise NotImplementedError('Discontinuous bases of same angular momentum')

            for mol_exps, b_coeff in _to_full_contraction(mol, bas_idx):
                nprim, nc = b_coeff.shape
                bs = numpy.zeros((nprim, BAS_SLOTS), dtype=numpy.int32)
                bs[:,ATOM_OF] = ia
                bs[:,ANG_OF ] = l
                bs[:,NCTR_OF] = bs[:,NPRIM_OF] = 1
                bs[:,PTR_EXP] = pexp + numpy.arange(nprim)
                bs[:,PTR_COEFF] = pexp + numpy.arange(nprim, nprim*2)
                norm = gto_norm(l, mol_exps)
                env.append(mol_exps)
                env.append(norm)
                pexp += nprim * 2
                _bas.append(bs)

                c = numpy.einsum('pi,p,xm->pxim', b_coeff, 1./norm, c2s[l])
                contr_coeff.append(c.reshape(nprim * c2s[l].shape[0], -1))

    pmol._bas = numpy.asarray(numpy.vstack(_bas), dtype=numpy.int32)
    pmol._env = numpy.hstack(env)
    if aggregate:
        contr_coeff = scipy.linalg.block_diag(*contr_coeff)
    return pmol, contr_coeff

def format_ecp(ecp_tab):
    r'''Convert the input :attr:`ecp` (dict) to the internal data format::

      { atom: (nelec,  # core electrons
               ((l,  # l=-1 for UL, l>=0 for Ul to indicate |l><l|
                 (((exp_1, c_1),  # for r^0
                   (exp_2, c_2),
                   ...),
                  ((exp_1, c_1),  # for r^1
                   (exp_2, c_2),
                   ...),
                  ((exp_1, c_1),  # for r^2
                   ...))))),
       ...}
    '''
    fmt_ecp = {}
    for atom, atom_ecp in ecp_tab.items():
        symb = _atom_symbol(atom)

        if isinstance(atom_ecp, str):
            stdsymb = _std_symbol_without_ghost(symb)
            ecp_dat = basis.load_ecp(str(atom_ecp), stdsymb)
            if ecp_dat is None or len(ecp_dat) == 0:
                #raise BasisNotFoundError('ECP not found for  %s' % symb)
                sys.stderr.write('ECP %s not found for  %s\n' %
                                 (atom_ecp, symb))
            else:
                fmt_ecp[symb] = ecp_dat
        else:
            fmt_ecp[symb] = atom_ecp
    return fmt_ecp

def format_pseudo(pseudo_tab):
    r'''Convert the input :attr:`pseudo` (dict) to the internal data format::

       { atom: ( (nelec_s, nele_p, nelec_d, ...),
                rloc, nexp, (cexp_1, cexp_2, ..., cexp_nexp),
                nproj_types,
                (r1, nproj1, ( (hproj1[1,1], hproj1[1,2], ..., hproj1[1,nproj1]),
                               (hproj1[2,1], hproj1[2,2], ..., hproj1[2,nproj1]),
                               ...
                               (hproj1[nproj1,1], hproj1[nproj1,2], ...        ) )),
                (r2, nproj2, ( (hproj2[1,1], hproj2[1,2], ..., hproj2[1,nproj1]),
                ... ) )
                )
        ... }

    Args:
        pseudo_tab : dict
            Similar to :attr:`pseudo` (a dict), it **cannot** be a str

    Returns:
        Formatted :attr:`pseudo`

    Examples:

    >>> pbc.format_pseudo({'H':'gth-blyp', 'He': 'gth-pade'})
    {'H': [[1],
        0.2, 2, [-4.19596147, 0.73049821], 0],
     'He': [[2],
        0.2, 2, [-9.1120234, 1.69836797], 0]}
    '''
    from pyscf.pbc.gto.pseudo import load
    fmt_pseudo = {}
    for atom, atom_pp in pseudo_tab.items():
        symb = _symbol(atom)

        if isinstance(atom_pp, str):
            stdsymb = _std_symbol_without_ghost(symb)
            fmt_pseudo[symb] = load(atom_pp, stdsymb)
        else:
            fmt_pseudo[symb] = atom_pp
    return fmt_pseudo

# transform etb to basis format
def expand_etb(l, n, alpha, beta):
    r'''Generate the exponents of even tempered basis for :attr:`Mole.basis`.
    .. math::

        e = e^{-\alpha * \beta^{i-1}} for i = 1 .. n

    Args:
        l : int
            Angular momentum
        n : int
            Number of GTOs

    Returns:
        Formatted :attr:`~Mole.basis`

    Examples:

    >>> gto.expand_etb(1, 3, 1.5, 2)
    [[1, [6.0, 1]], [1, [3.0, 1]], [1, [1.5, 1]]]
    '''
    return [[l, [alpha*beta**i, 1]] for i in reversed(range(n))]
def expand_etbs(etbs):
    r'''Generate even tempered basis.  See also :func:`expand_etb`

    Args:
        etbs = [(l, n, alpha, beta), (l, n, alpha, beta),...]

    Returns:
        Formatted :attr:`~Mole.basis`

    Examples:

    >>> gto.expand_etbs([(0, 2, 1.5, 2.), (1, 2, 1, 2.)])
    [[0, [6.0, 1]], [0, [3.0, 1]], [1, [1., 1]], [1, [2., 1]]]
    '''
    return lib.flatten([expand_etb(*etb) for etb in etbs])
etbs = expand_etbs

# concatenate two mol
def conc_env(atm1, bas1, env1, atm2, bas2, env2):
    r'''Concatenate two Mole's integral parameters.  This function can be used
    to construct the environment for cross integrals like

    .. math::

        \langle \mu | \nu \rangle, \mu \in mol1, \nu \in mol2

    Returns:
        Concatenated atm, bas, env

    Examples:
        Compute the overlap between H2 molecule and O atom

    >>> mol1 = gto.M(atom='H 0 1 0; H 0 0 1', basis='sto3g')
    >>> mol2 = gto.M(atom='O 0 0 0', basis='sto3g')
    >>> atm3, bas3, env3 = gto.conc_env(mol1._atm, mol1._bas, mol1._env,
    ...                                 mol2._atm, mol2._bas, mol2._env)
    >>> gto.moleintor.getints('int1e_ovlp_sph', atm3, bas3, env3, range(2), range(2,5))
    [[ 0.04875181  0.44714688  0.          0.37820346  0.        ]
     [ 0.04875181  0.44714688  0.          0.          0.37820346]]
    '''
    off = len(env1)
    natm_off = len(atm1)
    atm2 = numpy.copy(atm2)
    bas2 = numpy.copy(bas2)
    atm2[:,PTR_COORD] += off
    atm2[:,PTR_ZETA ] += off
    bas2[:,ATOM_OF  ] += natm_off
    bas2[:,PTR_EXP  ] += off
    bas2[:,PTR_COEFF] += off
    return (numpy.asarray(numpy.vstack((atm1,atm2)), dtype=numpy.int32),
            numpy.asarray(numpy.vstack((bas1,bas2)), dtype=numpy.int32),
            numpy.hstack((env1,env2)))

def conc_mol(mol1, mol2):
    '''Concatenate two Mole objects.
    '''
    if not mol1._built:
        logger.warn(mol1, 'Warning: object %s not initialized. Initializing %s',
                    mol1, mol1)
        mol1.build()
    if not mol2._built:
        logger.warn(mol2, 'Warning: object %s not initialized. Initializing %s',
                    mol2, mol2)
        mol2.build()

    mol3 = Mole()
    mol3._built = True

    mol3._atm, mol3._bas, mol3._env = \
            conc_env(mol1._atm, mol1._bas, mol1._env,
                     mol2._atm, mol2._bas, mol2._env)
    off = len(mol1._env)
    natm_off = len(mol1._atm)
    if len(mol2._ecpbas) == 0:
        mol3._ecpbas = mol1._ecpbas
    else:
        ecpbas2 = numpy.copy(mol2._ecpbas)
        ecpbas2[:,ATOM_OF  ] += natm_off
        ecpbas2[:,PTR_EXP  ] += off
        ecpbas2[:,PTR_COEFF] += off
        if len(mol1._ecpbas) == 0:
            mol3._ecpbas = ecpbas2
        else:
            mol3._ecpbas = numpy.vstack((mol1._ecpbas, ecpbas2))

    mol3.verbose = mol1.verbose
    mol3.output = mol1.output
    mol3.max_memory = mol1.max_memory
    mol3.charge = mol1.charge + mol2.charge
    mol3.spin = abs(mol1.spin - mol2.spin)
    mol3.symmetry = False
    mol3.symmetry_subgroup = None
    mol3.cart = mol1.cart and mol2.cart

    mol3._atom = mol1._atom + mol2._atom
    mol3.atom = mol3._atom
    mol3.unit = 'Bohr'

    mol3._basis.update(mol2._basis)
    mol3._basis.update(mol1._basis)
    mol3._pseudo.update(mol2._pseudo)
    mol3._pseudo.update(mol1._pseudo)
    mol3._ecp.update(mol2._ecp)
    mol3._ecp.update(mol1._ecp)
    mol3._pseudo.update(mol2._pseudo)
    mol3._pseudo.update(mol1._pseudo)
    mol3.basis = mol3._basis
    mol3.ecp = mol3._ecp
    mol3.pseudo = mol3._pseudo

    mol3.nucprop.update(mol1.nucprop)
    mol3.nucprop.update(mol2.nucprop)
    return mol3

# <bas-of-mol1|intor|bas-of-mol2>
def intor_cross(intor, mol1, mol2, comp=None, grids=None):
    r'''1-electron integrals from two molecules like

    .. math::

        \langle \mu | intor | \nu \rangle, \mu \in mol1, \nu \in mol2

    Args:
        intor : str
            Name of the 1-electron integral, such as int1e_ovlp_sph (spherical overlap),
            int1e_nuc_cart (cartesian nuclear attraction), int1e_ipovlp_spinor
            (spinor overlap gradients), etc.  Ref to :func:`getints` for the
            full list of available 1-electron integral names
        mol1, mol2:
            :class:`Mole` objects

    Kwargs:
        comp : int
            Components of the integrals, e.g. int1e_ipovlp_sph has 3 components
        grids : ndarray
            Coordinates of grids for the int1e_grids integrals

    Returns:
        ndarray of 1-electron integrals, can be either 2-dim or 3-dim, depending on comp

    Examples:
        Compute the overlap between H2 molecule and O atom

    >>> mol1 = gto.M(atom='H 0 1 0; H 0 0 1', basis='sto3g')
    >>> mol2 = gto.M(atom='O 0 0 0', basis='sto3g')
    >>> gto.intor_cross('int1e_ovlp_sph', mol1, mol2)
    [[ 0.04875181  0.44714688  0.          0.37820346  0.        ]
     [ 0.04875181  0.44714688  0.          0.          0.37820346]]
    '''
    nbas1 = len(mol1._bas)
    nbas2 = len(mol2._bas)
    atmc, basc, envc = conc_env(mol1._atm, mol1._bas, mol1._env,
                                mol2._atm, mol2._bas, mol2._env)
    if '_grids' in intor:
        assert grids is not None
        envc = numpy.append(envc, grids.ravel())
        envc[NGRIDS] = grids.shape[0]
        envc[PTR_GRIDS] = envc.size - grids.size

    shls_slice = (0, nbas1, nbas1, nbas1+nbas2)

    if (intor.endswith('_sph') or intor.startswith('cint') or
        intor.endswith('_spinor') or intor.endswith('_cart')):
        return moleintor.getints(intor, atmc, basc, envc, shls_slice, comp, 0)
    elif mol1.cart == mol2.cart:
        intor = mol1._add_suffix(intor)
        return moleintor.getints(intor, atmc, basc, envc, shls_slice, comp, 0)
    elif mol1.cart:
        mat = moleintor.getints(intor+'_cart', atmc, basc, envc, shls_slice, comp, 0)
        return numpy.dot(mat, mol2.cart2sph_coeff())
    else:
        mat = moleintor.getints(intor+'_cart', atmc, basc, envc, shls_slice, comp, 0)
        return numpy.dot(mol1.cart2sph_coeff().T, mat)

# append (charge, pointer to coordinates, nuc_mod) to _atm
def make_atm_env(atom, ptr=0, nuclear_model=NUC_POINT, nucprop={}):
    '''Convert the internal format :attr:`Mole._atom` to the format required
    by ``libcint`` integrals
    '''
    nuc_charge = charge(atom[0])
    if nuclear_model == NUC_POINT:
        zeta = 0
    elif nuclear_model == NUC_GAUSS:
        zeta = dyall_nuc_mod(nuc_charge, nucprop)
    else:  # callable(nuclear_model)
        zeta = nuclear_model(nuc_charge, nucprop)
        nuclear_model = NUC_GAUSS

    _env = numpy.hstack((atom[1], zeta))
    _atm = numpy.zeros(6, dtype=numpy.int32)
    _atm[CHARGE_OF] = nuc_charge
    _atm[PTR_COORD] = ptr
    _atm[NUC_MOD_OF] = nuclear_model
    _atm[PTR_ZETA ] = ptr + 3
    return _atm, _env

# append (atom, l, nprim, nctr, kappa, ptr_exp, ptr_coeff, 0) to bas
# absorb normalization into GTO contraction coefficients
def make_bas_env(basis_add, atom_id=0, ptr=0):
    '''Convert :attr:`Mole.basis` to the argument ``bas`` for ``libcint`` integrals
    '''
    _bas = []
    _env = []
    for b in basis_add:
        angl = b[0]
        if angl > 14:
            sys.stderr.write('Warning: integral library does not support basis '
                             'with angular momentum > 14\n')

        if isinstance(b[1], int):
            kappa = b[1]
            b_coeff = numpy.array(sorted(b[2:], reverse=True))
        else:
            kappa = 0
            b_coeff = numpy.array(sorted(b[1:], reverse=True))
        es = b_coeff[:,0]
        cs = b_coeff[:,1:]
        nprim, nctr = cs.shape
        cs = numpy.einsum('pi,p->pi', cs, gto_norm(angl, es))
        if NORMALIZE_GTO:
            cs = _nomalize_contracted_ao(angl, es, cs)

        _env.append(es)
        _env.append(cs.T.reshape(-1))
        ptr_exp = ptr
        ptr_coeff = ptr_exp + nprim
        ptr = ptr_coeff + nprim * nctr
        _bas.append([atom_id, angl, nprim, nctr, kappa, ptr_exp, ptr_coeff, 0])
    _env = lib.flatten(_env) # flatten nested lists
    return (numpy.array(_bas, numpy.int32).reshape(-1,BAS_SLOTS),
            numpy.array(_env, numpy.double))

def _nomalize_contracted_ao(l, es, cs):
    #ee = numpy.empty((nprim,nprim))
    #for i in range(nprim):
    #    for j in range(i+1):
    #        ee[i,j] = ee[j,i] = gaussian_int(angl*2+2, es[i]+es[j])
    #s1 = 1/numpy.sqrt(numpy.einsum('pi,pq,qi->i', cs, ee, cs))
    ee = es.reshape(-1,1) + es.reshape(1,-1)
    ee = gaussian_int(l*2+2, ee)
    s1 = 1. / numpy.sqrt(numpy.einsum('pi,pq,qi->i', cs, ee, cs))
    return numpy.einsum('pi,i->pi', cs, s1)

def make_env(atoms, basis, pre_env=[], nucmod={}, nucprop={}):
    '''Generate the input arguments for ``libcint`` library based on internal
    format :attr:`Mole._atom` and :attr:`Mole._basis`
    '''
    _atm = []
    _bas = []
    _env = [pre_env]
    ptr_env = len(pre_env)

    for ia, atom in enumerate(atoms):
        symb = atom[0]
        stdsymb = _rm_digit(symb)

        if ia+1 in nucprop:
            prop = nucprop[ia+1]
        elif symb in nucprop:
            prop = nucprop[symb]
        else:
            prop = nucprop.get(stdsymb, {})

        nuclear_model = NUC_POINT
        if nucmod:
            if nucmod is None:
                nuclear_model = NUC_POINT
            elif isinstance(nucmod, (int, str, types.FunctionType)):
                nuclear_model = _parse_nuc_mod(nucmod)
            elif ia+1 in nucmod:
                nuclear_model = _parse_nuc_mod(nucmod[ia+1])
            elif symb in nucmod:
                nuclear_model = _parse_nuc_mod(nucmod[symb])
            elif stdsymb in nucmod:
                nuclear_model = _parse_nuc_mod(nucmod[stdsymb])
        atm0, env0 = make_atm_env(atom, ptr_env, nuclear_model, prop)
        ptr_env = ptr_env + len(env0)
        _atm.append(atm0)
        _env.append(env0)

    _basdic = {}
    for symb, basis_add in basis.items():
        bas0, env0 = make_bas_env(basis_add, 0, ptr_env)
        ptr_env = ptr_env + len(env0)
        _basdic[symb] = bas0
        _env.append(env0)

    for ia, atom in enumerate(atoms):
        symb = atom[0]
        puresymb = _rm_digit(symb)
        if symb in _basdic:
            b = _basdic[symb].copy()
        elif puresymb in _basdic:
            b = _basdic[puresymb].copy()
        else:
            if symb[:2].upper() == 'X-':
                symb = symb[2:]
            elif symb[:6].upper() == 'GHOST-':
                symb = symb[6:]
            puresymb = _rm_digit(symb)
            if symb in _basdic:
                b = _basdic[symb].copy()
            elif puresymb in _basdic:
                b = _basdic[puresymb].copy()
            else:
                sys.stderr.write('Warning: Basis not found for atom %d %s\n' % (ia, symb))
                continue
        b[:,ATOM_OF] = ia
        _bas.append(b)

    if _atm:
        _atm = numpy.asarray(numpy.vstack(_atm), numpy.int32).reshape(-1, ATM_SLOTS)
    else:
        _atm = numpy.zeros((0,ATM_SLOTS), numpy.int32)
    if _bas:
        _bas = numpy.asarray(numpy.vstack(_bas), numpy.int32).reshape(-1, BAS_SLOTS)
    else:
        _bas = numpy.zeros((0,BAS_SLOTS), numpy.int32)
    _env = numpy.asarray(numpy.hstack(_env), dtype=numpy.float64)
    return _atm, _bas, _env

def make_ecp_env(mol, _atm, ecp, pre_env=[]):
    '''Generate the input arguments _ecpbas for ECP integrals
    '''
    _env = []
    ptr_env = len(pre_env)

    _ecpdic = {}
    for symb, ecp_add in ecp.items():
        ecp0 = []
        nelec = ecp_add[0]
        for lb in ecp_add[1]:
            for rorder, bi in enumerate(lb[1]):
                if len(bi) > 0:
                    ec = numpy.array(sorted(bi, reverse=True))
                    nexp, ncol = ec.shape
                    _env.append(ec[:,0])
                    _env.append(ec[:,1])
                    ptr_exp, ptr_coeff = ptr_env, ptr_env + nexp
                    ecp0.append([0, lb[0], nexp, rorder, 0,
                                 ptr_exp, ptr_coeff, 0])
                    ptr_env += nexp * 2

                    if ncol == 3:  # Has SO-ECP
                        _env.append(ec[:,2])
                        ptr_coeff, ptr_env = ptr_env, ptr_env + nexp
                        ecp0.append([0, lb[0], nexp, rorder, 1,
                                     ptr_exp, ptr_coeff, 0])

        _ecpdic[symb] = (nelec, numpy.asarray(ecp0, dtype=numpy.int32))

    _ecpbas = []
    if _ecpdic:
        _atm = _atm.copy()
        for ia, atom in enumerate(mol._atom):
            symb = atom[0]
            if symb in _ecpdic:
                ecp0 = _ecpdic[symb]
            elif _rm_digit(symb) in _ecpdic:
                ecp0 = _ecpdic[_rm_digit(symb)]
            else:
                ecp0 = None
            if ecp0 is not None:
                _atm[ia,CHARGE_OF ] = charge(symb) - ecp0[0]
                _atm[ia,NUC_MOD_OF] = NUC_ECP
                b = ecp0[1].copy().reshape(-1,BAS_SLOTS)
                b[:,ATOM_OF] = ia
                _ecpbas.append(b)
    if _ecpbas:
        _ecpbas = numpy.asarray(numpy.vstack(_ecpbas), numpy.int32)
        _env = numpy.hstack([pre_env] + _env)
    else:
        _ecpbas = numpy.zeros((0,BAS_SLOTS), numpy.int32)
        _env = pre_env
    return _atm, _ecpbas, _env

def tot_electrons(mol):
    '''Total number of electrons for the given molecule

    Returns:
        electron number in integer

    Examples:

    >>> mol = gto.M(atom='H 0 1 0; C 0 0 1', charge=1)
    >>> mol.tot_electrons()
    6
    '''
    if mol._atm.size != 0:
        nelectron = mol.atom_charges().sum()
    elif mol._atom:
        nelectron = sum(charge(a[0]) for a in mol._atom)
    else:
        nelectron = sum(charge(a[0]) for a in format_atom(mol.atom))
    nelectron -= mol.charge
    nelectron_int = int(round(nelectron))

    if abs(nelectron - nelectron_int) > 1e-4:
        logger.warn(mol, 'Found fractional number of electrons %f. Round it to %d',
                    nelectron, nelectron_int)
    return nelectron_int

def copy(mol, deep=True):
    '''Deepcopy of the given :class:`Mole` object

    Some attributes are shared between the original and copied objects.
    Deepcopy is utilized here to ensure that operations on the copied object do
    not affect the original object.
    '''
    # Avoid copy.copy(mol) for shallow copy because copy.copy automatically
    # calls __copy__, __reduce__, __getstate__, __setstate__ methods
    newmol = mol.view(mol.__class__)
    if not deep:
        return newmol

    import copy
    newmol._atm    = numpy.copy(mol._atm)
    newmol._bas    = numpy.copy(mol._bas)
    newmol._env    = numpy.copy(mol._env)
    newmol._ecpbas = numpy.copy(mol._ecpbas)

    newmol.atom    = copy.deepcopy(mol.atom)
    newmol._atom   = copy.deepcopy(mol._atom)
    newmol.basis   = copy.deepcopy(mol.basis)
    newmol._basis  = copy.deepcopy(mol._basis)
    newmol.ecp     = copy.deepcopy(mol.ecp)
    newmol._ecp    = copy.deepcopy(mol._ecp)
    newmol.pseudo  = copy.deepcopy(mol.pseudo)
    newmol._pseudo = copy.deepcopy(mol._pseudo)
    if mol.magmom is not None:
        newmol.magmom  = list(mol.magmom)
    return newmol

def pack(mol):
    '''Pack the input args of :class:`Mole` to a dict.

    Note this function only pack the input arguments (not the entire Mole
    class).  Modifications to mol._atm, mol._bas, mol._env are not tracked.
    Use :func:`dumps` to serialize the entire Mole object.
    '''
    mdic = {'atom'    : mol.atom,
            'unit'    : mol.unit,
            'basis'   : mol.basis,
            'charge'  : mol.charge,
            'spin'    : mol.spin,
            'symmetry': mol.symmetry,
            'nucmod'  : mol.nucmod,
            'nucprop' : mol.nucprop,
            'ecp'     : mol.ecp,
            'pseudo'  : mol.pseudo,
            '_nelectron': mol._nelectron,
            'magmom'  : mol.magmom,
            'verbose' : mol.verbose}
    return mdic
def unpack(moldic):
    '''Unpack a dict which is packed by :func:`pack`, to generate the input
    arguments for :class:`Mole` object.
    '''
    mol = Mole()
    mol.__dict__.update(moldic)
    return mol


def dumps(mol):
    '''Serialize Mole object to a JSON formatted str.
    '''
<<<<<<< HEAD
    exclude_keys = {'output', 'stdout', '_keys',
                        # Constructing in function loads
                        'symm_orb', 'irrep_id', 'irrep_name',
                        # (C)NEO mole attributes
                        'quantum_nuc', 'mass', 'elec', 'nuc'}
=======
    exclude_keys = {'output', 'stdout', '_keys', '_ctx_lock',
                    # Constructing in function loads
                    'symm_orb', 'irrep_id', 'irrep_name'}
>>>>>>> 9c83d8a2
    # FIXME: nparray and kpts for cell objects may need to be excluded
    nparray_keys = {'_atm', '_bas', '_env', '_ecpbas',
                    '_symm_orig', '_symm_axes'}

    moldic = dict(mol.__dict__)
    for k in exclude_keys:
        if k in moldic:
            del (moldic[k])
    for k in nparray_keys:
        if isinstance(moldic[k], numpy.ndarray):
            moldic[k] = moldic[k].tolist()
    moldic['atom'] = repr(mol.atom)
    moldic['basis']= repr(mol.basis)
    moldic['ecp' ] = repr(mol.ecp)
    moldic['pseudo'] = repr(mol.pseudo)

    try:
        return json.dumps(moldic)
    except TypeError:
        def skip_value(dic):
            dic1 = {}
            for k,v in dic.items():
                if (v is None or
                    isinstance(v, (str, bool, int, float))):
                    dic1[k] = v
                elif isinstance(v, (list, tuple)):
                    dic1[k] = v   # Should I recursively skip_vaule?
                elif isinstance(v, set):
                    dic1[k] = list(v)
                elif isinstance(v, dict):
                    dic1[k] = skip_value(v)
                else:
                    msg =('Function mol.dumps drops attribute %s because '
                          'it is not JSON-serializable' % k)
                    warnings.warn(msg)
            return dic1
        return json.dumps(skip_value(moldic), skipkeys=True)

def loads(molstr):
    '''Deserialize a str containing a JSON document to a Mole object.
    '''
    # the numpy function array is used by eval function
    from numpy import array  # noqa
    moldic = json.loads(molstr)
    mol = Mole()
    mol.__dict__.update(moldic)
    mol.atom = eval(mol.atom)
    mol.basis= eval(mol.basis)
    mol.ecp  = eval(mol.ecp)
    if 'pseudo' in moldic:
        # backward compatibility with old dumps function, which does not have
        # the pseudo attribute
        mol.pseudo  = eval(mol.pseudo)
    mol._atm = numpy.array(mol._atm, dtype=numpy.int32)
    mol._bas = numpy.array(mol._bas, dtype=numpy.int32)
    mol._env = numpy.array(mol._env, dtype=numpy.double)
    mol._ecpbas = numpy.array(mol._ecpbas, dtype=numpy.int32)

    # Objects related to symmetry cannot be serialized by dumps function.
    # Recreate it manually
    if mol.symmetry and mol._symm_orig is not None:
        from pyscf import symm
        mol._symm_orig = numpy.array(mol._symm_orig)
        mol._symm_axes = numpy.array(mol._symm_axes)
        mol.symm_orb, mol.irrep_id = \
                symm.symm_adapted_basis(mol, mol.groupname,
                                        mol._symm_orig, mol._symm_axes)
        mol.irrep_name = [symm.irrep_id2name(mol.groupname, ir)
                           for ir in mol.irrep_id]

    elif mol.symmetry and mol.symm_orb is not None:
        # Backward compatibility. To load symm_orb from chkfile of pyscf-1.6
        # and earlier.
        symm_orb = []

        # decompress symm_orb
        for val, x, y, shape in mol.symm_orb:
            if isinstance(val[0], list):
                # backward compatibility for chkfile of pyscf-1.4 in which val
                # is an array of real floats. In pyscf-1.5, val can be a list
                # of list, to include the imaginary part
                val_real, val_imag = val
            else:
                val_real, val_imag = val, None
            if val_imag is None:
                c = numpy.zeros(shape)
                c[numpy.array(x),numpy.array(y)] = numpy.array(val_real)
            else:
                c = numpy.zeros(shape, dtype=numpy.complex128)
                val = numpy.array(val_real) + numpy.array(val_imag) * 1j
                c[numpy.array(x),numpy.array(y)] = val
            symm_orb.append(c)
        mol.symm_orb = symm_orb

    return mol


def len_spinor(l, kappa):
    '''The number of spinor associated with given angular momentum and kappa.  If kappa is 0,
    return 4l+2
    '''
    if kappa == 0:
        n = (l * 4 + 2)
    elif kappa < 0:
        n = (l * 2 + 2)
    else:
        n = (l * 2)
    return n

def len_cart(l):
    '''The number of Cartesian function associated with given angular momentum.
    '''
    return (l + 1) * (l + 2) // 2

def npgto_nr(mol, cart=None):
    '''Total number of primitive spherical GTOs for the given :class:`Mole` object'''
    if cart is None:
        cart = mol.cart
    l = mol._bas[:,ANG_OF]
    if cart:
        return ((l+1)*(l+2)//2 * mol._bas[:,NPRIM_OF]).sum()
    else:
        return ((l*2+1) * mol._bas[:,NPRIM_OF]).sum()
def nao_nr(mol, cart=None):
    '''Total number of contracted GTOs for the given :class:`Mole` object'''
    if cart is None:
        cart = mol.cart
    if cart:
        return nao_cart(mol)
    else:
        return ((mol._bas[:,ANG_OF]*2+1) * mol._bas[:,NCTR_OF]).sum()
def nao_cart(mol):
    '''Total number of contracted cartesian GTOs for the given :class:`Mole` object'''
    l = mol._bas[:,ANG_OF]
    return ((l+1)*(l+2)//2 * mol._bas[:,NCTR_OF]).sum()

# nao_id0:nao_id1 corresponding to bas_id0:bas_id1
def nao_nr_range(mol, bas_id0, bas_id1):
    '''Lower and upper boundary of contracted spherical basis functions associated
    with the given shell range

    Args:
        mol :
            :class:`Mole` object
        bas_id0 : int
            start shell id
        bas_id1 : int
            stop shell id

    Returns:
        tuple of start basis function id and the stop function id

    Examples:

    >>> mol = gto.M(atom='O 0 0 0; C 0 0 1', basis='6-31g')
    >>> gto.nao_nr_range(mol, 2, 4)
    (2, 6)
    '''
    ao_loc = moleintor.make_loc(mol._bas[:bas_id1], 'sph')
    nao_id0 = ao_loc[bas_id0]
    nao_id1 = ao_loc[-1]
    return nao_id0, nao_id1

def nao_2c(mol):
    '''Total number of contracted spinor GTOs for the given :class:`Mole` object'''
    l = mol._bas[:,ANG_OF]
    kappa = mol._bas[:,KAPPA_OF]
    dims = (l*4+2) * mol._bas[:,NCTR_OF]
    dims[kappa<0] = (l[kappa<0] * 2 + 2) * mol._bas[kappa<0,NCTR_OF]
    dims[kappa>0] = (l[kappa>0] * 2) * mol._bas[kappa>0,NCTR_OF]
    return dims.sum()

# nao_id0:nao_id1 corresponding to bas_id0:bas_id1
def nao_2c_range(mol, bas_id0, bas_id1):
    '''Lower and upper boundary of contracted spinor basis functions associated
    with the given shell range

    Args:
        mol :
            :class:`Mole` object
        bas_id0 : int
            start shell id, 0-based
        bas_id1 : int
            stop shell id, 0-based

    Returns:
        tuple of start basis function id and the stop function id

    Examples:

    >>> mol = gto.M(atom='O 0 0 0; C 0 0 1', basis='6-31g')
    >>> gto.nao_2c_range(mol, 2, 4)
    (4, 12)
    '''
    ao_loc = moleintor.make_loc(mol._bas[:bas_id1], '')
    nao_id0 = ao_loc[bas_id0]
    nao_id1 = ao_loc[-1]
    return nao_id0, nao_id1

def ao_loc_nr(mol, cart=None):
    '''Offset of every shell in the spherical basis function spectrum

    Returns:
        list, each entry is the corresponding start basis function id

    Examples:

    >>> mol = gto.M(atom='O 0 0 0; C 0 0 1', basis='6-31g')
    >>> gto.ao_loc_nr(mol)
    [0, 1, 2, 3, 6, 9, 10, 11, 12, 15, 18]
    '''
    if cart is None:
        cart = mol.cart
    if cart:
        return moleintor.make_loc(mol._bas, 'cart')
    else:
        return moleintor.make_loc(mol._bas, 'sph')

def ao_loc_2c(mol):
    '''Offset of every shell in the spinor basis function spectrum

    Returns:
        list, each entry is the corresponding start id of spinor function

    Examples:

    >>> mol = gto.M(atom='O 0 0 0; C 0 0 1', basis='6-31g')
    >>> gto.ao_loc_2c(mol)
    [0, 2, 4, 6, 12, 18, 20, 22, 24, 30, 36]
    '''
    return moleintor.make_loc(mol._bas, 'spinor')

def time_reversal_map(mol):
    r'''The index to map the spinor functions and its time reversal counterpart.
    The returned indices have positive or negative values.  For the i-th basis function,
    if the returned j = idx[i] < 0, it means :math:`T|i\rangle = -|j\rangle`,
    otherwise :math:`T|i\rangle = |j\rangle`
    '''
    tao = []
    i = 0
    for b in mol._bas:
        l = b[ANG_OF]
        if b[KAPPA_OF] == 0:
            djs = (l * 2, l * 2 + 2)
        elif b[KAPPA_OF] > 0:
            djs = (l * 2,)
        else:
            djs = (l * 2 + 2,)
        if l % 2 == 0:
            for n in range(b[NCTR_OF]):
                for dj in djs:
                    for m in range(0, dj, 2):
                        tao.append(-(i + dj - m))
                        tao.append(  i + dj - m - 1)
                    i += dj
        else:
            for n in range(b[NCTR_OF]):
                for dj in djs:
                    for m in range(0, dj, 2):
                        tao.append(  i + dj - m)
                        tao.append(-(i + dj - m - 1))
                    i += dj
    return numpy.asarray(tao, dtype=numpy.int32)


CHECK_GEOM = getattr(__config__, 'gto_mole_check_geom', True)

def classical_coulomb_energy(mol, charges=None, coords=None):
    '''Compute nuclear repulsion energy (AU) or static Coulomb energy

    Returns
        float
    '''
    if charges is None: charges = mol.atom_charges()
    if len(charges) <= 1:
        return 0
    rr = inter_distance(mol, coords)
    rr[numpy.diag_indices_from(rr)] = 1e200
    if CHECK_GEOM and numpy.any(rr < 1e-5):
        raise_err = False
        for atm_idx in numpy.argwhere(rr<1e-5):
            # Only raise error if atoms with charge != 0 have the same coordinates
            if charges[atm_idx[0]] * charges[atm_idx[1]] != 0:
                logger.warn(mol, 'Atoms %s have the same coordinates', atm_idx)
                raise_err = True
            # At least one of the atoms is a ghost atom; suppress divide by 0 warning
            else:
                rr[atm_idx[0], atm_idx[1]] = 1e200
        if raise_err: raise RuntimeError('Ill geometry')
    e = numpy.einsum('i,ij,j->', charges, 1./rr, charges) * .5
    return e

energy_nuc = classical_coulomb_energy

def inter_distance(mol, coords=None):
    '''
    Inter-particle distance array
    '''
    if coords is None: coords = mol.atom_coords()
    rr = numpy.linalg.norm(coords.reshape(-1,1,3) - coords, axis=2)
    rr[numpy.diag_indices_from(rr)] = 0
    return rr

def sph_labels(mol, fmt=True, base=BASE):
    '''Labels for spherical GTO functions

    Kwargs:
        fmt : str or bool
        if fmt is boolean, it controls whether to format the labels and the
        default format is "%d%3s %s%-4s".  if fmt is string, the string will
        be used as the print format.

    Returns:
        List of [(atom-id, symbol-str, nl-str, str-of-real-spherical-notation]
        or formatted strings based on the argument "fmt"

    Examples:

    >>> mol = gto.M(atom='H 0 0 0; Cl 0 0 1', basis='sto-3g')
    >>> gto.sph_labels(mol)
    [(0, 'H', '1s', ''), (1, 'Cl', '1s', ''), (1, 'Cl', '2s', ''), (1, 'Cl', '3s', ''),
     (1, 'Cl', '2p', 'x'), (1, 'Cl', '2p', 'y'), (1, 'Cl', '2p', 'z'), (1, 'Cl', '3p', 'x'),
     (1, 'Cl', '3p', 'y'), (1, 'Cl', '3p', 'z')]
    '''
    count = numpy.zeros((mol.natm, 9), dtype=int)
    label = []
    for ib in range(mol.nbas):
        ia = mol.bas_atom(ib)
        l = mol.bas_angular(ib)
        strl = param.ANGULAR[l]
        nc = mol.bas_nctr(ib)
        symb = mol.atom_symbol(ia)
        nelec_ecp = mol.atom_nelec_core(ia)
        if nelec_ecp == 0 or l > 3:
            shl_start = count[ia,l]+l+1
        else:
            coreshl = core_configuration(nelec_ecp, atom_symbol=_std_symbol(symb))
            shl_start = coreshl[l]+count[ia,l]+l+1
        count[ia,l] += nc
        for n in range(shl_start, shl_start+nc):
            for m in range(-l, l+1):
                label.append((ia+base, symb, '%d%s' % (n, strl),
                              str(param.REAL_SPHERIC[l][l+m])))

    if isinstance(fmt, str):
        return [(fmt % x) for x in label]
    elif fmt:
        return ['%d %s %s%-4s' % x for x in label]
    else:
        return label
spheric_labels = spherical_labels = sph_labels

def cart_labels(mol, fmt=True, base=BASE):
    '''Labels of Cartesian GTO functions

    Kwargs:
        fmt : str or bool
        if fmt is boolean, it controls whether to format the labels and the
        default format is "%d%3s %s%-4s".  if fmt is string, the string will
        be used as the print format.

    Returns:
        List of [(atom-id, symbol-str, nl-str, str-of-xyz-notation)]
        or formatted strings based on the argument "fmt"
    '''
    cartxyz = []
    for l in range(max(mol._bas[:,ANG_OF])+1):
        xyz = []
        for x in range(l, -1, -1):
            for y in range(l-x, -1, -1):
                z = l-x-y
                xyz.append('x'*x + 'y'*y + 'z'*z)
        cartxyz.append(xyz)

    count = numpy.zeros((mol.natm, 9), dtype=int)
    label = []
    for ib in range(len(mol._bas)):
        ia = mol.bas_atom(ib)
        l = mol.bas_angular(ib)
        strl = param.ANGULAR[l]
        nc = mol.bas_nctr(ib)
        symb = mol.atom_symbol(ia)
        nelec_ecp = mol.atom_nelec_core(ia)
        if nelec_ecp == 0 or l > 3:
            shl_start = count[ia,l]+l+1
        else:
            coreshl = core_configuration(nelec_ecp, atom_symbol=_std_symbol(symb))
            shl_start = coreshl[l]+count[ia,l]+l+1
        count[ia,l] += nc
        ncart = (l + 1) * (l + 2) // 2
        for n in range(shl_start, shl_start+nc):
            for m in range(ncart):
                label.append((ia+base, symb, '%d%s' % (n, strl), cartxyz[l][m]))

    if isinstance(fmt, str):
        return [(fmt % x) for x in label]
    elif fmt:
        return ['%d%3s %s%-4s' % x for x in label]
    else:
        return label

def ao_labels(mol, fmt=True, base=BASE):
    '''Labels of AO basis functions

    Kwargs:
        fmt : str or bool
            if fmt is boolean, it controls whether to format the labels and the
            default format is "%d%3s %s%-4s".  if fmt is string, the string will
            be used as the print format.

    Returns:
        List of [(atom-id, symbol-str, nl-str, str-of-AO-notation)]
        or formatted strings based on the argument "fmt"
    '''
    if mol.cart:
        return mol.cart_labels(fmt, base)
    else:
        return mol.sph_labels(fmt, base)

def spinor_labels(mol, fmt=True, base=BASE):
    '''
    Labels of spinor GTO functions
    '''
    count = numpy.zeros((mol.natm, 9), dtype=int)
    label = []
    for ib in range(mol.nbas):
        ia = mol.bas_atom(ib)
        l = mol.bas_angular(ib)
        kappa = mol.bas_kappa(ib)
        strl = param.ANGULAR[l]
        nc = mol.bas_nctr(ib)
        symb = mol.atom_symbol(ia)
        nelec_ecp = mol.atom_nelec_core(ia)
        if nelec_ecp == 0 or l > 3:
            shl_start = count[ia,l]+l+1
        else:
            coreshl = core_configuration(nelec_ecp, atom_symbol=_std_symbol(symb))
            shl_start = coreshl[l]+count[ia,l]+l+1
        count[ia,l] += nc
        for n in range(shl_start, shl_start+nc):
            if kappa >= 0:
                for m in range(-l*2+1, l*2, 2):
                    label.append((ia+base, symb, '%d%s%d/2' % (n, strl, l*2-1),
                                  '%d/2'%m))
            if kappa <= 0:
                for m in range(-l*2-1, l*2+2, 2):
                    label.append((ia+base, symb, '%d%s%d/2' % (n, strl, l*2+1),
                                  '%d/2'%m))

    if isinstance(fmt, str):
        return [(fmt % x) for x in label]
    elif fmt:
        return ['%d %s %s,%-5s' % x for x in label]
    else:
        return label

def search_ao_label(mol, label):
    '''Find the index of the AO basis function based on the given ao_label

    Args:
        ao_label : string or a list of strings
            The regular expression pattern to match the orbital labels
            returned by mol.ao_labels()

    Returns:
        A list of index for the AOs that matches the given ao_label RE pattern

    Examples:

    >>> mol = gto.M(atom='H 0 0 0; Cl 0 0 1', basis='ccpvtz')
    >>> mol.search_ao_label('Cl.*p')
    [19 20 21 22 23 24 25 26 27 28 29 30]
    >>> mol.search_ao_label('Cl 2p')
    [19 20 21]
    >>> mol.search_ao_label(['Cl.*d', 'Cl 4p'])
    [25 26 27 31 32 33 34 35 36 37 38 39 40]
    '''
    return _aolabels2baslst(mol, label)

def _aolabels2baslst(mol, aolabels_or_baslst, base=BASE):
    if callable(aolabels_or_baslst):
        baslst = [i for i,x in enumerate(mol.ao_labels(base=base))
                  if aolabels_or_baslst(x)]
    elif isinstance(aolabels_or_baslst, str):
        aolabels = re.sub(' +', ' ', aolabels_or_baslst.strip(), count=1)
        aolabels = re.compile(aolabels)
        baslst = [i for i,s in enumerate(mol.ao_labels(base=base))
                  if re.search(aolabels, s)]
    elif len(aolabels_or_baslst) > 0 and isinstance(aolabels_or_baslst[0], str):
        aolabels = [re.compile(re.sub(' +', ' ', x.strip(), count=1))
                    for x in aolabels_or_baslst]
        baslst = [i for i,t in enumerate(mol.ao_labels(base=base))
                  if any(re.search(x, t) for x in aolabels)]
    else:
        baslst = [i-base for i in aolabels_or_baslst]
    return numpy.asarray(baslst, dtype=int)

def search_shell_id(mol, atm_id, l):
    '''Search the first basis/shell id (**not** the basis function id) which
    matches the given atom-id and angular momentum

    Args:
        atm_id : int
            atom id, 0-based
        l : int
            angular momentum

    Returns:
        basis id, 0-based.  If not found, return None

    Examples:

    >>> mol = gto.M(atom='H 0 0 0; Cl 0 0 1', basis='sto-3g')
    >>> mol.search_shell_id(1, 1) # Cl p shell
    4
    >>> mol.search_shell_id(1, 2) # Cl d shell
    None
    '''
    for ib in range(len(mol._bas)):
        ia = mol.bas_atom(ib)
        l1 = mol.bas_angular(ib)
        if ia == atm_id and l1 == l:
            return ib

def search_ao_nr(mol, atm_id, l, m, atmshell):
    '''Search the first basis function id (**not** the shell id) which matches
    the given atom-id, angular momentum magnetic angular momentum, principal shell.

    Args:
        atm_id : int
            atom id, 0-based
        l : int
            angular momentum
        m : int
            magnetic angular momentum
        atmshell : int
            principal quantum number

    Returns:
        basis function id, 0-based.  If not found, return None

    Examples:

    >>> mol = gto.M(atom='H 0 0 0; Cl 0 0 1', basis='sto-3g')
    >>> mol.search_ao_nr(1, 1, -1, 3) # Cl 3px
    7
    '''
    ibf = 0
    for ib in range(len(mol._bas)):
        ia = mol.bas_atom(ib)
        l1 = mol.bas_angular(ib)
        if mol.cart:
            degen = (l1 + 1) * (l1 + 2) // 2
        else:
            degen = l1 * 2 + 1
        nc = mol.bas_nctr(ib)
        if ia == atm_id and l1 == l:
            if atmshell > nc+l1:
                atmshell = atmshell - nc
            else:
                return ibf + (atmshell-l1-1)*degen + (l1+m)
        ibf += degen * nc
    raise RuntimeError('Required AO not found')

def search_ao_r(mol, atm_id, l, j, m, atmshell):
    raise RuntimeError('TODO')
#TODO:    ibf = 0
#TODO:    for ib in range(len(mol._bas)):
#TODO:        ia = mol.bas_atom(ib)
#TODO:        l1 = mol.bas_angular(ib)
#TODO:        nc = mol.bas_nctr(ib)
#TODO:        k = mol.bas_kappa(bas_id)
#TODO:        degen = len_spinor(l1, k)
#TODO:        if ia == atm_id and l1 == l and k == kappa:
#TODO:            if atmshell > nc+l1:
#TODO:                atmshell = atmshell - nc
#TODO:            else:
#TODO:                return ibf + (atmshell-l1-1)*degen + (degen+m)
#TODO:        ibf += degen

def offset_2c_by_atom(mol):
    '''2-component AO offset for each atom.  Return a list, each item
    of the list gives (start-shell-id, stop-shell-id, start-AO-id, stop-AO-id)
    '''
    return aoslice_by_atom(mol, mol.ao_loc_2c())

def aoslice_by_atom(mol, ao_loc=None):
    '''AO offsets for each atom.  Return a list, each item of the list gives
    (start-shell-id, stop-shell-id, start-AO-id, stop-AO-id)
    '''
    if ao_loc is None:
        ao_loc = mol.ao_loc_nr()

    aorange = numpy.empty((mol.natm,4), dtype=int)

    if mol.natm == 0:
        return aorange

    bas_atom = mol._bas[:,ATOM_OF]
    delimiter = numpy.where(bas_atom[0:-1] != bas_atom[1:])[0] + 1

    if mol.natm == len(delimiter) + 1:
        aorange[:,0] = shell_start = numpy.append(0, delimiter)
        aorange[:,1] = shell_end = numpy.append(delimiter, mol.nbas)

    else:  # Some atoms miss basis
        shell_start = numpy.empty(mol.natm, dtype=int)
        shell_start[:] = -1
        shell_start[0] = 0
        shell_start[bas_atom[0]] = 0
        shell_start[bas_atom[delimiter]] = delimiter

        shell_end = numpy.empty(mol.natm, dtype=int)
        shell_end[0] = 0
        shell_end[bas_atom[delimiter-1]] = delimiter
        shell_end[bas_atom[-1]] = mol.nbas

        for i in range(1, mol.natm):
            if shell_start[i] == -1:
                shell_start[i] = shell_end[i] = shell_end[i-1]

    aorange[:,0] = shell_start
    aorange[:,1] = shell_end
    aorange[:,2] = ao_loc[shell_start]
    aorange[:,3] = ao_loc[shell_end]
    return aorange
offset_nr_by_atom = aoslice_by_atom

def same_basis_set(mol1, mol2):
    '''Check whether two molecules use the same basis sets.
    The two molecules can have different geometry.
    '''
    atomtypes1 = atom_types(mol1._atom, mol1._basis)
    atomtypes2 = atom_types(mol2._atom, mol2._basis)
    if set(atomtypes1.keys()) != set(atomtypes2.keys()):
        return False
    for k in atomtypes1:
        if len(atomtypes1[k]) != len(atomtypes2[k]):
            return False
        elif mol1._basis.get(k, None) != mol2._basis.get(k, None):
            return False
    return True

def same_mol(mol1, mol2, tol=1e-5, cmp_basis=True, ignore_chiral=False):
    '''Compare the two molecules whether they have the same structure.

    Kwargs:
        tol : float
            In Bohr
        cmp_basis : bool
            Whether to compare basis functions for the two molecules
    '''
    from pyscf import symm

    if mol1._atom.__len__() != mol2._atom.__len__():
        return False

    chg1 = mol1._atm[:,CHARGE_OF]
    chg2 = mol2._atm[:,CHARGE_OF]
    if not numpy.all(numpy.sort(chg1) == numpy.sort(chg2)):
        return False

    if cmp_basis and not same_basis_set(mol1, mol2):
        return False

    def finger(mol, chgs, coord):
        center = numpy.einsum('z,zr->r', chgs, coord) / chgs.sum()
        im = inertia_moment(mol, chgs, coord)
        # Divid im by chgs.sum(), to normalize im. Otherwise the input tol may
        # not reflect the actual deviation.
        im /= chgs.sum()

        w, v = scipy.linalg.eigh(im)
        axes = v.T
        if numpy.linalg.det(axes) < 0:
            axes *= -1
        r = numpy.dot(coord-center, axes.T)
        return w, r

    coord1 = mol1.atom_coords()
    coord2 = mol2.atom_coords()
    w1, r1 = finger(mol1, chg1, coord1)
    w2, r2 = finger(mol2, chg2, coord2)
    if not (numpy.allclose(w1, w2, atol=tol)):
        return False

    rotate_xy  = numpy.array([[-1., 0., 0.],
                              [ 0.,-1., 0.],
                              [ 0., 0., 1.]])
    rotate_yz  = numpy.array([[ 1., 0., 0.],
                              [ 0.,-1., 0.],
                              [ 0., 0.,-1.]])
    rotate_zx  = numpy.array([[-1., 0., 0.],
                              [ 0., 1., 0.],
                              [ 0., 0.,-1.]])

    def inspect(z1, r1, z2, r2):
        place = int(-numpy.log10(tol)) - 1
        idx = symm.argsort_coords(r2, place)
        z2 = z2[idx]
        r2 = r2[idx]
        for rot in (1, rotate_xy, rotate_yz, rotate_zx):
            r1new = numpy.dot(r1, rot)
            idx = symm.argsort_coords(r1new, place)
            if (numpy.all(z1[idx] == z2) and
                numpy.allclose(r1new[idx], r2, atol=tol)):
                return True
        return False

    return (inspect(chg1, r1, chg2, r2) or
            (ignore_chiral and inspect(chg1, r1, chg2, -r2)))
is_same_mol = same_mol

def chiral_mol(mol1, mol2=None):
    '''Detect whether the given molecule is chiral molecule or two molecules
    are chiral isomers.
    '''
    if mol2 is None:
        mol2 = mol1.copy()
        ptr_coord = mol2._atm[:,PTR_COORD]
        mol2._env[ptr_coord  ] *= -1
        mol2._env[ptr_coord+1] *= -1
        mol2._env[ptr_coord+2] *= -1
    return (not same_mol(mol1, mol2, ignore_chiral=False) and
            same_mol(mol1, mol2, ignore_chiral=True))

def inertia_moment(mol, mass=None, coords=None):
    if mass is None:
        mass = mol.atom_mass_list()
    if coords is None:
        coords = mol.atom_coords()
    mass_center = numpy.einsum('i,ij->j', mass, coords)/mass.sum()
    coords = coords - mass_center
    im = numpy.einsum('i,ij,ik->jk', mass, coords, coords)
    im = numpy.eye(3) * im.trace() - im
    return im

def atom_mass_list(mol, isotope_avg=False):
    '''A list of mass for all atoms in the molecule

    Kwargs:
        isotope_avg : boolean
            Whether to use the isotope average mass as the atomic mass
    '''
    if isotope_avg:
        mass_table = elements.MASSES
    else:
        # changed this to make full quantum CNEO work better
        #mass_table = elements.ISOTOPE_MAIN
        mass_table = elements.COMMON_ISOTOPE_MASSES

    nucprop = mol.nucprop
    if nucprop:
        mass = []
        for ia in range(mol.natm):
            z = mol.atom_charge(ia)
            symb = mol.atom_symbol(ia)
            stdsymb = _std_symbol(symb)
            if ia+1 in nucprop:
                prop = nucprop[ia+1]
            elif symb in nucprop:
                prop = nucprop[symb]
            else:
                prop = nucprop.get(stdsymb, {})

            mass.append(prop.get('mass', mass_table[z]))
    else:
        #mass = [mass_table[z] for z in mol.atom_charges()]
        mass = []
        for ia in range(mol.natm):
            z = charge(mol.atom_symbol(ia))
            mass.append(mass_table[z])

    return numpy.array(mass)

def condense_to_shell(mol, mat, compressor='max'):
    '''The given matrix is first partitioned to blocks, based on AO shell as
    delimiter. Then call compressor function to abstract each block.

    Args:
        compressor: string or function
            if compressor is a string, its value can be  sum, max, min, abssum,
            absmax, absmin, norm
    '''
    ao_loc = mol.ao_loc_nr()
    if callable(compressor):
        abstract = numpy.empty((mol.nbas, mol.nbas))
        for i, i0 in enumerate(ao_loc[:mol.nbas]):
            for j, j0 in enumerate(ao_loc[:mol.nbas]):
                abstract[i,j] = compressor(mat[i0:ao_loc[i+1],j0:ao_loc[j+1]])
    else:
        abstract = lib.condense(compressor, mat, ao_loc)
    return abstract

def get_overlap_cond(mol, shls_slice=None):
    '''Overlap magnitudes measured by -log(overlap) between two shells

    Args:
        mol : an instance of :class:`Mole`

    Returns:
        2D mask array of shape (nbas,nbas)
    '''
    nbas = mol.nbas
    if shls_slice is None:
        shls_slice = (0, nbas, 0, nbas)
    cond = numpy.zeros((nbas, nbas))
    moleintor.libcgto.GTOoverlap_cond(
        cond.ctypes.data_as(ctypes.c_void_p), (ctypes.c_int * 4)(*shls_slice),
        mol._atm.ctypes.data_as(ctypes.c_void_p), ctypes.c_int(mol.natm),
        mol._bas.ctypes.data_as(ctypes.c_void_p), ctypes.c_int(nbas),
        mol._env.ctypes.data_as(ctypes.c_void_p))
    return cond


def tostring(mol, format='raw'):
    '''Convert molecular geometry to a string of the required format.

    Supported output formats:
        | raw: Each line is  <symbol> <x> <y> <z>
        | xyz: XYZ cartesian coordinates format
        | zmat: Z-matrix format
    '''
    format = format.lower()
    if format == 'xyz' or format == 'raw':
        coords = mol.atom_coords() * param.BOHR
        output = []
        if format == 'xyz':
            output.append('%d' % mol.natm)
            output.append('XYZ from PySCF')

        for i in range(mol.natm):
            symb = mol.atom_pure_symbol(i)
            x, y, z = coords[i]
            output.append('%-4s %14.5f %14.5f %14.5f' %
                          (symb, x, y, z))
        return '\n'.join(output)
    elif format == 'zmat':
        coords = mol.atom_coords() * param.BOHR
        zmat = cart2zmat(coords).splitlines()
        output = []
        for i, line in enumerate(zmat):
            symb = mol.atom_pure_symbol(i)
            output.append('%-4s   %s' % (symb, line))
        return '\n'.join(output)
    else:
        raise NotImplementedError

def tofile(mol, filename, format=None):
    '''Write molecular geometry to a file of the required format.

    Supported output formats:
        | raw: Each line is  <symbol> <x> <y> <z>
        | xyz: XYZ cartesian coordinates format
        | zmat: Z-matrix format
    '''
    if format is None:  # Guess format based on filename
        format = os.path.splitext(filename)[1][1:]
    string = tostring(mol, format)
    with open(filename, 'w', encoding='utf-8') as f:
        f.write(string)
        f.write('\n')
    return string

def fromfile(filename, format=None):
    '''Read molecular geometry from a file
    (in testing)

    Supported formats:
        | raw: Each line is  <symbol> <x> <y> <z>
        | xyz: XYZ cartesian coordinates format
        | zmat: Z-matrix format
    '''
    if format is None:  # Guess format based on filename
        format = os.path.splitext(filename)[1][1:].lower()
        if format not in ('xyz', 'zmat', 'sdf'):
            format = 'raw'
    with open(filename, 'r') as f:
        return fromstring(f.read(), format)


def fromstring(string, format='xyz'):
    '''Convert the string of the specified format to internal format
    (in testing)

    Supported formats:
        | raw: Each line is  <symbol> <x> <y> <z>
        | xyz: XYZ cartesian coordinates format
        | zmat: Z-matrix format
    '''
    format = format.lower()
    if format == 'zmat':
        return from_zmatrix(string)
    elif format == 'xyz':
        dat = string.splitlines()
        natm = int(dat[0])
        return '\n'.join(dat[2:natm+2])
    elif format == 'sdf':
        raw = string.splitlines()
        natoms, nbonds = raw[3].split()[:2]
        atoms = []
        for line in raw[4:4+int(natoms)]:
            d = line.split()
            atoms.append('%s %s %s %s' % (d[3], d[0], d[1], d[2]))
        return '\n'.join(atoms)
    elif format == 'raw':
        return string
    else:
        raise NotImplementedError

def is_au(unit):
    '''Return whether the unit is recognized as A.U. or not
    '''
    return unit.upper().startswith(('B', 'AU'))

#
# MoleBase handles three layers of basis data: input, internal format, libcint arguments.
# The relationship of the three layers are
#    .atom (input) <=>  ._atom (for python) <=> ._atm (for libcint)
#   .basis (input) <=> ._basis (for python) <=> ._bas (for libcint)
# input layer does not talk to libcint directly.  Data are held in python
# internal format layer.  Most of methods defined in this class only operates
# on the internal format.  Exceptions are make_env, make_atm_env, make_bas_env,
# set_common_orig_, set_rinv_orig_ which are used to manipulate the libcint arguments.
#
class MoleBase(lib.StreamObject):
    '''Basic class to hold molecular structure, integrals and global options

    Attributes:
        verbose : int
            Print level
        output : str or None
            Output file, default is None which dumps msg to sys.stdout
        max_memory : int, float
            Allowed memory in MB
        charge : int
            Charge of molecule. It affects the electron numbers
        spin : int or None
            2S, num. alpha electrons - num. beta electrons to control
            multiplicity. If spin = None is set, multiplicity will be guessed
            based on the neutral molecule.
        symmetry : bool or str
            Whether to use symmetry.  When this variable is set to True, the
            molecule will be rotated and the highest rotation axis will be
            placed z-axis.
            If a string is given as the name of point group, the given point
            group symmetry will be used.  Note that the input molecular
            coordinates will not be changed in this case.
        symmetry_subgroup : str
            subgroup

        atom : list or str
            To define molecular structure.  The internal format is

            | atom = [[atom1, (x, y, z)],
            |         [atom2, (x, y, z)],
            |         ...
            |         [atomN, (x, y, z)]]

        unit : str
            Angstrom or Bohr
        basis : dict or str
            To define basis set.
        nucmod : dict or str or [function(nuc_charge, nucprop) => zeta]
            Nuclear model.  0 or None means point nuclear model.  Other
            values will enable Gaussian nuclear model.  If a function is
            assigned to this attribute, the function will be called to
            generate the nuclear charge distribution value "zeta" and the
            relevant nuclear model will be set to Gaussian model.
            Default is point nuclear model.
        nucprop : dict
            Nuclear properties (like g-factor 'g', quadrupole moments 'Q').
            It is needed by pyscf.prop module and submodules.
        cart : boolean
            Using Cartesian GTO basis and integrals (6d,10f,15g)
        magmom : list
            Collinear spin of each atom. Default is [0,]*natm

        ** Following attributes are generated by :func:`Mole.build` **

        stdout : file object
            Default is sys.stdout if :attr:`Mole.output` is not set
        topgroup : str
            Point group of the system.
        groupname : str
            The supported subgroup of the point group. It can be one of SO3,
            Dooh, Coov, D2h, C2h, C2v, D2, Cs, Ci, C2, C1
        nelectron : int
            sum of nuclear charges - :attr:`Mole.charge`
        symm_orb : a list of numpy.ndarray
            Symmetry adapted basis.  Each element is a set of symm-adapted orbitals
            for one irreducible representation.  The list index does **not** correspond
            to the id of irreducible representation.
        irrep_id : a list of int
            Each element is one irreducible representation id associated with the basis
            stored in symm_orb.  One irrep id stands for one irreducible representation
            symbol.  The irrep symbol and the relevant id are defined in
            :attr:`symm.param.IRREP_ID_TABLE`
        irrep_name : a list of str
            Each element is one irreducible representation symbol associated with the basis
            stored in symm_orb.  The irrep symbols are defined in
            :attr:`symm.param.IRREP_ID_TABLE`
        _built : bool
            To label whether :func:`Mole.build` has been called.  It is to
            ensure certain functions being initialized only once.
        _basis : dict
            like :attr:`Mole.basis`, the internal format which is returned from the
            parser :func:`format_basis`

        ** Following attributes are arguments used by ``libcint`` library **

        _atm :
            :code:`[[charge, ptr-of-coord, nuc-model, ptr-zeta, 0, 0], [...]]`
            each element represents one atom
        natm :
            number of atoms
        _bas :
            :code:`[[atom-id, angular-momentum, num-primitive-GTO, num-contracted-GTO, 0, ptr-of-exps, ptr-of-contract-coeff, 0], [...]]`
            each element represents one shell
        nbas :
            number of shells
        _env :
            list of floats to store the coordinates, GTO exponents, contract-coefficients

    Examples:

    >>> mol = Mole(atom='H^2 0 0 0; H 0 0 1.1', basis='sto3g').build()
    >>> print(mol.atom_symbol(0))
    H^2
    >>> print(mol.atom_pure_symbol(0))
    H
    >>> print(mol.nao_nr())
    2
    >>> print(mol.intor('int1e_ovlp_sph'))
    [[ 0.99999999  0.43958641]
     [ 0.43958641  0.99999999]]
    >>> mol.charge = 1
    >>> mol.build()
    <class 'pyscf.gto.mole.Mole'> has no attributes Charge
    '''  # noqa: E501

    output = None
    max_memory = param.MAX_MEMORY

    verbose = getattr(__config__, 'VERBOSE', logger.NOTE)

    # the unit (angstrom/bohr) of the coordinates defined by the input self.atom
    unit = getattr(__config__, 'UNIT', 'angstrom')

    # Whether to hold everything in memory
    incore_anyway = getattr(__config__, 'INCORE_ANYWAY', False)

    direct_vee = getattr(__config__, 'DIRECT_VEE', False)

    # Using cartesian GTO (6d,10f,15g)
    cart = getattr(__config__, 'gto_mole_Mole_cart', False)
    charge = 0
    spin = 0 # 2j == nelec_alpha - nelec_beta
    symmetry = False
    symmetry_subgroup = None

    # Store the keys appeared in the module.  It is used to check misinput attributes
    _keys = {
        'verbose', 'unit', 'incore_anyway', 'direct_vee', 'output', 'max_memory',
        'cart', 'charge', 'spin', 'symmetry', 'symmetry_subgroup',
        'atom', 'basis', 'nucmod', 'ecp', 'nucprop', 'magmom', 'pseudo',
        'groupname', 'topgroup', 'symm_orb', 'irrep_id', 'irrep_name',
    }

    def __init__(self):
        # self.atom = [(symb/nuc_charge, (coord(Angstrom):0.,0.,0.)), ...]
        self.atom = []
        # self.basis = {atom_type/nuc_charge: [l, kappa, (expnt, c_1, c_2,..),..]}
        self.basis = 'sto-3g'
        # self.nucmod = {atom_symbol: nuclear_model, atom_id: nuc_mod}, atom_id is 1-based
        self.nucmod = {}
        # self.ecp = {atom_symbol: [[l, (r_order, expnt, c),...]]}
        self.ecp = {}
        # Nuclear property. self.nucprop = {atom_symbol: {key: value}}
        self.nucprop = {}
        # Collinear spin of each atom. self.magmom = [0, ...]
        self.magmom = []
        self.pseudo = None
##################################################
# don't modify the following private variables, they are not input options
        self._atm = numpy.zeros((0,6), dtype=numpy.int32)
        self._bas = numpy.zeros((0,8), dtype=numpy.int32)
        self._env = numpy.zeros(PTR_ENV_START)
        self._ecpbas = numpy.zeros((0,8), dtype=numpy.int32)

        self.stdout = sys.stdout
        self.groupname = 'C1'
        self.topgroup = 'C1'
        self.symm_orb = None
        self.irrep_id = None
        self.irrep_name = None
        self._symm_orig = None
        self._symm_axes = None
        self._nelectron = None
        self._nao = None
        self._enuc = None
        self._atom = []
        self._basis = {}
        self._ecp = {}
        self._pseudo = {}

        self._built = False
        # Some methods modify ._env. These method are executed in the context
        # _TemporaryMoleContext which is protected by the _ctx_lock.
        self._ctx_lock = None

    @property
    def natm(self):
        return len(self._atm)
    @property
    def nbas(self):
        return len(self._bas)

    @property
    def nelec(self):
        ne = self.nelectron
        nalpha = (ne + self.spin) // 2
        nbeta = nalpha - self.spin
        assert (nalpha >= 0 and nbeta >= 0)
        if nalpha + nbeta != ne:
            raise RuntimeError('Electron number %d and spin %d are not consistent\n'
                               'Note mol.spin = 2S = Nalpha - Nbeta, not 2S+1' %
                               (ne, self.spin))
        return nalpha, nbeta
    @nelec.setter
    def nelec(self, neleca_nelecb):
        neleca, nelecb = neleca_nelecb
        self._nelectron = neleca + nelecb
        self.spin = neleca - nelecb

    @property
    def nelectron(self):
        if self._nelectron is None:
            return self.tot_electrons()
        else:
            return self._nelectron
    @nelectron.setter
    def nelectron(self, n):
        self._nelectron = n

    @property
    def multiplicity(self):
        return self.spin + 1
    @multiplicity.setter
    def multiplicity(self, x):
        if x is None:
            self.spin = None
        else:
            self.spin = x - 1

    @property
    def ms(self):
        '''Spin quantum number. multiplicity = ms*2+1'''
        if self.spin % 2 == 0:
            return self.spin // 2
        else:
            return self.spin * .5
    @ms.setter
    def ms(self, x):
        if x is None:
            self.spin = None
        else:
            self.spin = int(round(2*x, 4))

    @property
    def enuc(self):
        '''nuclear repulsion energy'''
        if self._enuc is None:
            self._enuc = self.energy_nuc()
        return self._enuc
    @enuc.setter
    def enuc(self, x):
        self._enuc = x

    copy = copy

    pack = pack

    @classmethod
    @lib.with_doc(unpack.__doc__)
    def unpack(cls, moldic):
        return unpack(moldic)

    @lib.with_doc(unpack.__doc__)
    def unpack_(self, moldic):
        self.__dict__.update(moldic)
        return self

    dumps = dumps

    @classmethod
    @lib.with_doc(loads.__doc__)
    def loads(cls, molstr):
        return loads(molstr)

    @lib.with_doc(loads.__doc__)
    def loads_(self, molstr):
        self.__dict__.update(loads(molstr).__dict__)
        return self

    # when pickling, serialize as a JSON-formatted string
    __getstate__ = dumps
    __setstate__ = loads_

    def build(self, dump_input=True, parse_arg=ARGPARSE,
              verbose=None, output=None, max_memory=None,
              atom=None, basis=None, unit=None, nucmod=None, ecp=None, pseudo=None,
              charge=None, spin=0, symmetry=None, symmetry_subgroup=None,
              cart=None, magmom=None):
        '''Setup molecule and initialize some control parameters.  Whenever you
        change the value of the attributes of :class:`Mole`, you need call
        this function to refresh the internal data of Mole.

        Kwargs:
            dump_input : bool
                whether to dump the contents of input file in the output file
            parse_arg : bool
                whether to read the sys.argv and overwrite the relevant parameters
            verbose : int
                Print level.  If given, overwrite :attr:`Mole.verbose`
            output : str or None
                Output file.  If given, overwrite :attr:`Mole.output`
            max_memory : int, float
                Allowd memory in MB.  If given, overwrite :attr:`Mole.max_memory`
            atom : list or str
                To define molecular structure.
            basis : dict or str
                To define basis set.
            nucmod : dict or str
                Nuclear model.  If given, overwrite :attr:`Mole.nucmod`
            charge : int
                Charge of molecule. It affects the electron numbers
                If given, overwrite :attr:`Mole.charge`
            spin : int
                2S, num. alpha electrons - num. beta electrons to control
                multiplicity. If setting spin = None , multiplicity will be
                guessed based on the neutral molecule.
                If given, overwrite :attr:`Mole.spin`
            symmetry : bool or str
                Whether to use symmetry.  If given a string of point group
                name, the given point group symmetry will be used.
            magmom : list
                Collinear spin of each atom. Default is [0.0,]*natm

        '''
        if isinstance(dump_input, str):
            sys.stderr.write('Assigning the first argument %s to mol.atom\n' %
                             dump_input)
            dump_input, atom = True, dump_input

        if verbose is not None: self.verbose = verbose
        if output is not None: self.output = output
        if max_memory is not None: self.max_memory = max_memory
        if atom is not None: self.atom = atom
        if basis is not None: self.basis = basis
        if unit is not None: self.unit = unit
        if nucmod is not None: self.nucmod = nucmod
        if ecp is not None: self.ecp = ecp
        if pseudo is not None: self.pseudo = pseudo
        if charge is not None: self.charge = charge
        if spin != 0: self.spin = spin
        if symmetry is not None: self.symmetry = symmetry
        if symmetry_subgroup is not None: self.symmetry_subgroup = symmetry_subgroup
        if cart is not None: self.cart = cart
        if magmom is not None: self.magmom = magmom

        if parse_arg:
            _update_from_cmdargs_(self)

        # avoid opening output file twice
        if (self.output is not None
            # StringIO() does not have attribute 'name'
            and getattr(self.stdout, 'name', None) != self.output):

            if self.verbose > logger.QUIET:
                if os.path.isfile(self.output):
                    print('overwrite output file: %s' % self.output)
                else:
                    print('output file: %s' % self.output)

            if self.output == '/dev/null':
                self.stdout = open(os.devnull, 'w', encoding='utf-8')
            else:
                self.stdout = open(self.output, 'w', encoding='utf-8')

        if self.verbose >= logger.WARN:
            self.check_sanity()

        if self.atom:
            self._atom = self.format_atom(self.atom, unit=self.unit)
        uniq_atoms = {a[0] for a in self._atom}

        if self.basis:
            _basis = _parse_default_basis(self.basis, uniq_atoms)
            self._basis = self.format_basis(_basis)
        env = self._env[:PTR_ENV_START]
        self._atm, self._bas, self._env = \
                self.make_env(self._atom, self._basis, env, self.nucmod,
                              self.nucprop)

        if self.pseudo:
            self.ecp, self.pseudo = classify_ecp_pseudo(self, self.ecp, self.pseudo)

        if self.ecp:
            # Unless explicitly input, ECP should not be assigned to ghost atoms
            atoms_wo_ghost = [a for a in uniq_atoms if not is_ghost_atom(a)]
            _ecp = _parse_default_basis(self.ecp, atoms_wo_ghost)
            self._ecp = self.format_ecp(_ecp)
            if self._ecp:
                self._atm, self._ecpbas, self._env = \
                        self.make_ecp_env(self._atm, self._ecp, self._env)

        if self.pseudo:
            # Unless explicitly input, PP should not be assigned to ghost atoms
            atoms_wo_ghost = [a for a in uniq_atoms if not is_ghost_atom(a)]
            _pseudo = _parse_default_basis(self.pseudo, atoms_wo_ghost)
            self._pseudo = _pseudo = self.format_pseudo(_pseudo)
            if _pseudo:
                conflicts = set(_pseudo).intersection(self._ecp)
                if conflicts:
                    raise RuntimeError('Pseudo potential for atoms %s are defined '
                                       'in both .ecp and .pseudo.' % list(conflicts))

                for ia, atom in enumerate(self._atom):
                    symb = atom[0]
                    if (symb in _pseudo and
                        # skip ghost atoms
                        self._atm[ia,0] != 0):
                        self._atm[ia,0] = sum(_pseudo[symb][0])

        if self.spin is None:
            self.spin = self.nelectron % 2
        else:
            # Access self.nelec in which the code checks whether the spin and
            # number of electrons are consistent.
            self.nelec

        # reset nuclear energy
        self.enuc = None

        if not self.magmom:
            self.magmom = [0,] * self.natm
        elif len(self.magmom) != self.natm:
            logger.warn(self, 'len(magmom) != natm. Set magmom to zero')
            self.magmom = [0,] * self.natm
        elif isinstance(self.magmom, np.ndarray):
            self.magmom = self.magmom.tolist()
        if self.spin == 0 and abs(numpy.sum(self.magmom) - self.spin) > 1e-6:
            #don't check for unrestricted calcs.
            raise ValueError("mol.magmom is set incorrectly.")

        if self.symmetry:
            self._build_symmetry()

        if dump_input and not self._built and self.verbose > logger.NOTE:
            self.dump_input()

        if self.verbose >= logger.DEBUG3:
            logger.debug3(self, 'arg.atm = %s', self._atm)
            logger.debug3(self, 'arg.bas = %s', self._bas)
            logger.debug3(self, 'arg.env = %s', self._env)
            logger.debug3(self, 'ecpbas  = %s', self._ecpbas)

        self._built = True
        return self
    kernel = build

    def _build_symmetry(self, *args, **kwargs):
        '''
        Update symmetry related attributes: topgroup, groupname, _symm_orig,
        _symm_axes, irrep_id, irrep_name, symm_orb
        '''
        from pyscf import symm

        # TODO: Consider ECP info in point group symmetry initialization
        self.topgroup, orig, axes = symm.detect_symm(self._atom, self._basis)

        if isinstance(self.symmetry, str):
            self.symmetry = str(symm.std_symb(self.symmetry))
            groupname = None
            if abs(axes - np.eye(3)).max() < symm.TOLERANCE:
                if symm.check_symm(self.symmetry, self._atom, self._basis):
                    # Try to use original axes (issue #1209)
                    groupname = self.symmetry
                    axes = np.eye(3)
                else:
                    logger.warn(self, 'Unable to to identify input symmetry using original axes.\n'
                                'Different symmetry axes will be used.')
            if groupname is None:
                try:
                    groupname, axes = symm.as_subgroup(self.topgroup, axes,
                                                       self.symmetry)
                except PointGroupSymmetryError as e:
                    raise PointGroupSymmetryError(
                        'Unable to identify input symmetry %s. Try symmetry="%s"' %
                        (self.symmetry, self.topgroup)) from e
        else:
            groupname, axes = symm.as_subgroup(self.topgroup, axes,
                                               self.symmetry_subgroup)
        self._symm_orig = orig
        self._symm_axes = axes

        if self.cart and groupname in ('Dooh', 'Coov', 'SO3'):
            if groupname == 'Coov':
                groupname, lgroup = 'C2v', groupname
            else:
                groupname, lgroup = 'D2h', groupname
            logger.warn(self, 'This version does not support symmetry %s '
                        'for cartesian GTO basis. Its subgroup %s is used',
                        lgroup, groupname)
        self.groupname = groupname

        self.symm_orb, self.irrep_id = \
                symm.symm_adapted_basis(self, groupname, orig, axes)
        self.irrep_name = [symm.irrep_id2name(groupname, ir)
                           for ir in self.irrep_id]
        return self

    format_atom = staticmethod(format_atom)
    format_basis = staticmethod(format_basis)
    format_pseudo = staticmethod(format_pseudo)
    format_ecp = staticmethod(format_ecp)
    expand_etb = staticmethod(expand_etb)
    expand_etbs = etbs = staticmethod(expand_etbs)

    @lib.with_doc(make_env.__doc__)
    def make_env(self, atoms, basis, pre_env=[], nucmod={}, nucprop=None):
        if nucprop is None:
            nucprop = self.nucprop
        return make_env(atoms, basis, pre_env, nucmod, nucprop)

    @lib.with_doc(make_atm_env.__doc__)
    def make_atm_env(self, atom, ptr=0, nucmod=NUC_POINT, nucprop=None):
        if nucprop is None:
            nucprop = self.nucprop.get(atom[0], {})
        return make_atm_env(atom, ptr, nucmod, nucprop)

    @lib.with_doc(make_bas_env.__doc__)
    def make_bas_env(self, basis_add, atom_id=0, ptr=0):
        return make_bas_env(basis_add, atom_id, ptr)

    @lib.with_doc(make_ecp_env.__doc__)
    def make_ecp_env(self, _atm, _ecp, pre_env=[]):
        if _ecp:
            _atm, _ecpbas, _env = make_ecp_env(self, _atm, _ecp, pre_env)
        else:
            _atm, _ecpbas, _env = _atm, numpy.zeros((0,BAS_SLOTS)), pre_env
        return _atm, _ecpbas, _env

    tot_electrons = tot_electrons

    @lib.with_doc(gto_norm.__doc__)
    def gto_norm(self, l, expnt):
        return gto_norm(l, expnt)

    def dump_input(self):
        import __main__
        if hasattr(__main__, '__file__'):
            try:
                filename = os.path.abspath(__main__.__file__)
                finput = open(filename, 'r')
                self.stdout.write('#INFO: **** input file is %s ****\n' % filename)
                self.stdout.write(finput.read())
                self.stdout.write('#INFO: ******************** input file end ********************\n')
                self.stdout.write('\n')
                self.stdout.write('\n')
                finput.close()
            except IOError:
                logger.warn(self, 'input file does not exist')

        self.stdout.write('\n'.join(lib.misc.format_sys_info()))

        self.stdout.write('\n\n')
        for key in os.environ:
            if 'PYSCF' in key:
                self.stdout.write('[ENV] %s %s\n' % (key, os.environ[key]))
        if self.verbose >= logger.DEBUG2:
            for key in dir(__config__):
                if key[:2] != '__':
                    self.stdout.write('[CONFIG] %s = %s\n' %
                                      (key, getattr(__config__, key)))
        else:
            conf_file = getattr(__config__, 'conf_file', None)
            self.stdout.write('[CONFIG] conf_file %s\n' % conf_file)

        self.stdout.write('[INPUT] verbose = %d\n' % self.verbose)
        if self.verbose >= logger.DEBUG:
            self.stdout.write('[INPUT] max_memory = %s \n' % self.max_memory)
        self.stdout.write('[INPUT] num. atoms = %d\n' % self.natm)
        self.stdout.write('[INPUT] num. electrons = %d\n' % self.nelectron)
        self.stdout.write('[INPUT] charge = %d\n' % self.charge)
        self.stdout.write('[INPUT] spin (= nelec alpha-beta = 2S) = %d\n' % self.spin)
        self.stdout.write('[INPUT] symmetry %s subgroup %s\n' %
                          (self.symmetry, self.symmetry_subgroup))
        self.stdout.write('[INPUT] Mole.unit = %s\n' % self.unit)
        if self.cart:
            self.stdout.write('[INPUT] Cartesian GTO integrals (6d 10f)\n')

        self.stdout.write('[INPUT] Symbol           X                Y                Z      unit'
                          '          X                Y                Z       unit  Magmom\n')
        for ia,atom in enumerate(self._atom):
            coorda = tuple([x * param.BOHR for x in atom[1]])
            coordb = tuple([x for x in atom[1]])
            magmom = self.magmom[ia]
            self.stdout.write('[INPUT]%3d %-4s %16.12f %16.12f %16.12f AA  '
                              '%16.12f %16.12f %16.12f Bohr  %4.1f\n'
                              % ((ia+1, _symbol(atom[0])) + coorda + coordb + (magmom,)))
        if self.nucmod:
            if isinstance(self.nucmod, (int, str, types.FunctionType)):
                nucatms = [_symbol(atom[0]) for atom in self._atom]
            else:
                nucatms = self.nucmod.keys()
            self.stdout.write('[INPUT] Gaussian nuclear model for atoms %s\n' %
                              nucatms)

        if self.nucprop:
            self.stdout.write('[INPUT] nucprop %s\n' % self.nucprop)

        if self.verbose >= logger.DEBUG:
            self.stdout.write('[INPUT] ---------------- BASIS SET ---------------- \n')
            self.stdout.write('[INPUT] l, kappa, [nprim/nctr], '
                              'expnt,             c_1 c_2 ...\n')
            for atom, basis_set in self._basis.items():
                self.stdout.write('[INPUT] %s\n' % atom)
                for b in basis_set:
                    if isinstance(b[1], int):
                        kappa = b[1]
                        b_coeff = b[2:]
                    else:
                        kappa = 0
                        b_coeff = b[1:]
                    nprim = len(b_coeff)
                    nctr = len(b_coeff[0])-1
                    if nprim < nctr:
                        logger.warn(self, 'num. primitives smaller than num. contracted basis')
                    self.stdout.write('[INPUT] %d   %2d    [%-5d/%-4d]  '
                                      % (b[0], kappa, nprim, nctr))
                    for k, x in enumerate(b_coeff):
                        if k == 0:
                            self.stdout.write('%-15.12g  ' % x[0])
                        else:
                            self.stdout.write(' '*32+'%-15.12g  ' % x[0])
                        for c in x[1:]:
                            self.stdout.write(' %4.12g' % c)
                        self.stdout.write('\n')

        if self.verbose >= logger.INFO:
            self.stdout.write('\n')
            logger.info(self, 'nuclear repulsion = %.15g', self.enuc)

            if self.symmetry:
                if self.topgroup == self.groupname:
                    logger.info(self, 'point group symmetry = %s', self.topgroup)
                else:
                    logger.info(self, 'point group symmetry = %s, use subgroup %s',
                                self.topgroup, self.groupname)
                logger.info(self, "symmetry origin: %s", self._symm_orig)
                logger.info(self, "symmetry axis x: %s", self._symm_axes[0])
                logger.info(self, "symmetry axis y: %s", self._symm_axes[1])
                logger.info(self, "symmetry axis z: %s", self._symm_axes[2])
                for ir in range(self.symm_orb.__len__()):
                    logger.info(self, 'num. orbitals of irrep %s = %d',
                                self.irrep_name[ir], self.symm_orb[ir].shape[1])
            logger.info(self, 'number of shells = %d', self.nbas)
            logger.info(self, 'number of NR pGTOs = %d', self.npgto_nr())
            logger.info(self, 'number of NR cGTOs = %d', self.nao_nr())
            logger.info(self, 'basis = %s', self.basis)
            logger.info(self, 'ecp = %s', self.ecp)
        if self.verbose >= logger.DEBUG2:
            for i in range(len(self._bas)):
                exps = self.bas_exp(i)
                logger.debug1(self, 'bas %d, expnt(s) = %s', i, str(exps))

        logger.info(self, 'CPU time: %12.2f', logger.process_clock())
        return self

    def set_common_origin(self, coord):
        '''Update common origin for integrals of dipole, rxp etc.
        **Note** the unit of the coordinates needs to be Bohr

        Examples:

        >>> mol.set_common_origin(0)
        >>> mol.set_common_origin((1,0,0))
        '''
        self._env[PTR_COMMON_ORIG:PTR_COMMON_ORIG+3] = coord
        return self
    set_common_orig = set_common_origin
    set_common_orig_ = set_common_orig    # for backward compatibility
    set_common_origin_ = set_common_orig  # for backward compatibility

    def with_common_origin(self, coord):
        '''Return a temporary mol context which has the rquired common origin.
        The required common origin has no effects out of the temporary context.
        See also :func:`mol.set_common_origin`

        Examples:

        >>> with mol.with_common_origin((1,0,0)):
        ...     mol.intor('int1e_r', comp=3)
        '''
        coord0 = self._env[PTR_COMMON_ORIG:PTR_COMMON_ORIG+3].copy()
        return self._TemporaryMoleContext(self.set_common_origin, (coord,), (coord0,))
    with_common_orig = with_common_origin

    def set_rinv_origin(self, coord):
        r'''Update origin for operator :math:`\frac{1}{|r-R_O|}`.
        **Note** the unit is Bohr

        Examples:

        >>> mol.set_rinv_origin(0)
        >>> mol.set_rinv_origin((0,1,0))
        '''
        self._env[PTR_RINV_ORIG:PTR_RINV_ORIG+3] = coord[:3]
        return self
    set_rinv_orig = set_rinv_origin
    set_rinv_orig_ = set_rinv_orig    # for backward compatibility
    set_rinv_origin_ = set_rinv_orig  # for backward compatibility

    def with_rinv_origin(self, coord):
        '''Return a temporary mol context which has the rquired origin of 1/r
        operator.  The required origin has no effects out of the temporary
        context.  See also :func:`mol.set_rinv_origin`

        Examples:

        >>> with mol.with_rinv_origin((1,0,0)):
        ...     mol.intor('int1e_rinv')
        '''
        coord0 = self._env[PTR_RINV_ORIG:PTR_RINV_ORIG+3].copy()
        return self._TemporaryMoleContext(self.set_rinv_origin, (coord,), (coord0,))
    with_rinv_orig = with_rinv_origin

    def set_range_coulomb(self, omega):
        '''Switch on range-separated Coulomb operator for **all** 2e integrals

        Args:
            omega : double

                | = 0 : Regular electron repulsion integral
                | > 0 : Long-range operator  erf(omega r12) / r12
                | < 0 : Short-range operator  erfc(omega r12) /r12
        '''
        if omega is not None:
            self._env[PTR_RANGE_OMEGA] = omega
    set_range_coulomb_ = set_range_coulomb  # for backward compatibility

    @property
    def omega(self):
        return self._env[PTR_RANGE_OMEGA]
    omega = omega.setter(set_range_coulomb)

    def with_range_coulomb(self, omega):
        '''Return a temporary mol context which sets the required parameter
        omega for range-separated Coulomb operator.
        If omega = None, return the context for regular Coulomb integrals.
        See also :func:`mol.set_range_coulomb`

        Examples:

        >>> with mol.with_range_coulomb(omega=1.5):
        ...     mol.intor('int2e')
        '''
        if omega is None:
            return contextlib.nullcontext()
        omega0 = self._env[PTR_RANGE_OMEGA].copy()
        return self._TemporaryMoleContext(self.set_range_coulomb, (omega,), (omega0,))

    def with_long_range_coulomb(self, omega):
        '''Return a temporary mol context for long-range part of
        range-separated Coulomb operator.
        '''
        if omega is None:
            return contextlib.nullcontext()
        return self.with_range_coulomb(abs(omega))

    def with_short_range_coulomb(self, omega):
        '''Return a temporary mol context for short-range part of
        range-separated Coulomb operator.
        '''
        if omega is None:
            return contextlib.nullcontext()
        return self.with_range_coulomb(-abs(omega))

    def set_f12_zeta(self, zeta):
        '''Set zeta for YP exp(-zeta r12)/r12 or STG exp(-zeta r12) type integrals
        '''
        self._env[PTR_F12_ZETA] = zeta

    def set_nuc_mod(self, atm_id, zeta):
        '''Change the nuclear charge distribution of the given atom ID.  The charge
        distribution is defined as: rho(r) = nuc_charge * Norm * exp(-zeta * r^2).
        This function can **only** be called after .build() method is executed.

        Examples:

        >>> for ia in range(mol.natm):
        ...     zeta = gto.filatov_nuc_mod(mol.atom_charge(ia))
        ...     mol.set_nuc_mod(ia, zeta)
        '''
        ptr = self._atm[atm_id,PTR_ZETA]
        self._env[ptr] = zeta
        if zeta == 0:
            self._atm[atm_id,NUC_MOD_OF] = NUC_POINT
        else:
            self._atm[atm_id,NUC_MOD_OF] = NUC_GAUSS
        return self
    set_nuc_mod_ = set_nuc_mod  # for backward compatibility

    def set_rinv_zeta(self, zeta):
        '''Assume the charge distribution on the "rinv_origin".  zeta is the parameter
        to control the charge distribution: rho(r) = Norm * exp(-zeta * r^2).
        **Be careful** when call this function. It affects the behavior of
        int1e_rinv_* functions.  Make sure to set it back to 0 after using it!
        '''
        self._env[PTR_RINV_ZETA] = zeta
        return self
    set_rinv_zeta_ = set_rinv_zeta  # for backward compatibility

    def with_rinv_zeta(self, zeta):
        '''Return a temporary mol context which has the rquired Gaussian charge
        distribution placed at "rinv_origin": rho(r) = Norm * exp(-zeta * r^2).
        See also :func:`mol.set_rinv_zeta`

        Examples:

        >>> with mol.with_rinv_zeta(zeta=1.5), mol.with_rinv_origin((1.,0,0)):
        ...     mol.intor('int1e_rinv')
        '''
        zeta0 = self._env[PTR_RINV_ZETA].copy()
        return self._TemporaryMoleContext(self.set_rinv_zeta, (zeta,), (zeta0,))

    def with_rinv_at_nucleus(self, atm_id):
        '''Return a temporary mol context in which the rinv operator (1/r) is
        treated like the Coulomb potential of a Gaussian charge distribution
        rho(r) = Norm * exp(-zeta * r^2) at the place of the input atm_id.

        Examples:

        >>> with mol.with_rinv_at_nucleus(3):
        ...     mol.intor('int1e_rinv')
        '''
        zeta = self._env[self._atm[atm_id,PTR_ZETA]]
        rinv = self.atom_coord(atm_id)
        if zeta == 0:
            self._env[AS_RINV_ORIG_ATOM] = atm_id  # required by ecp gradients
            return self.with_rinv_origin(rinv)
        else:
            self._env[AS_RINV_ORIG_ATOM] = atm_id  # required by ecp gradients
            rinv0 = self._env[PTR_RINV_ORIG:PTR_RINV_ORIG+3].copy()
            zeta0 = self._env[PTR_RINV_ZETA].copy()

            def set_rinv(z, r):
                self._env[PTR_RINV_ZETA] = z
                self._env[PTR_RINV_ORIG:PTR_RINV_ORIG+3] = r
            return self._TemporaryMoleContext(set_rinv, (zeta,rinv), (zeta0,rinv0))
    with_rinv_as_nucleus = with_rinv_at_nucleus  # For backward compatibility

    def with_integral_screen(self, threshold):
        '''Return a temporary mol context which has the required integral
        screen threshold
        '''
        if threshold is None:
            # This calls the default cutoff settings in cint library
            expcutoff = 0
        else:
            expcutoff = abs(numpy.log(threshold))
        expcutoff0 = self._env[PTR_EXPCUTOFF]

        def set_cutoff(cut):
            self._env[PTR_EXPCUTOFF] = cut
        return self._TemporaryMoleContext(set_cutoff, (expcutoff,), (expcutoff0,))

    def set_geom_(self, atoms_or_coords, unit=None, symmetry=None,
                  inplace=True):
        '''Update geometry
        '''
        if inplace:
            mol = self
        else:
            mol = self.copy(deep=False)
            mol._env = mol._env.copy()
        if unit is None:
            unit = mol.unit
        else:
            mol.unit = unit
        if symmetry is None:
            symmetry = mol.symmetry

        if isinstance(atoms_or_coords, numpy.ndarray):
            mol.atom = list(zip([x[0] for x in mol._atom],
                                atoms_or_coords.tolist()))
        else:
            mol.atom = atoms_or_coords

        if isinstance(atoms_or_coords, numpy.ndarray) and not symmetry:
            if isinstance(unit, str):
                if is_au(unit):
                    unit = 1.
                else:
                    unit = 1./param.BOHR
            else:
                unit = 1./unit

            mol._atom = list(zip([x[0] for x in mol._atom],
                                 (atoms_or_coords * unit).tolist()))
            ptr = mol._atm[:,PTR_COORD]
            mol._env[ptr+0] = unit * atoms_or_coords[:,0]
            mol._env[ptr+1] = unit * atoms_or_coords[:,1]
            mol._env[ptr+2] = unit * atoms_or_coords[:,2]
        else:
            mol.symmetry = symmetry
            mol.build(False, False)

        # reset nuclear energy
        mol.enuc = None

        if mol.verbose >= logger.INFO:
            logger.info(mol, 'New geometry')
            for ia, atom in enumerate(mol._atom):
                coorda = tuple([x * param.BOHR for x in atom[1]])
                coordb = tuple([x for x in atom[1]])
                coords = coorda + coordb
                logger.info(mol, ' %3d %-4s %16.12f %16.12f %16.12f AA  '
                            '%16.12f %16.12f %16.12f Bohr\n',
                            ia+1, mol.atom_symbol(ia), *coords)
        return mol

    def update(self, chkfile):
        return self.update_from_chk(chkfile)
    def update_from_chk(self, chkfile):
        with h5py.File(chkfile, 'r') as fh5:
            mol = loads(fh5['mol'][()])
            self.__dict__.update(mol.__dict__)
        return self

    def has_ecp(self):
        '''Whether pseudo potential is used in the system.'''
        return len(self._ecpbas) > 0 or self._pseudo

    def has_ecp_soc(self):
        '''Whether spin-orbit coupling is enabled in ECP.'''
        return (len(self._ecpbas) > 0 and
                numpy.any(self._ecpbas[:,SO_TYPE_OF] == 1))


    def atom_symbol(self, atm_id):
        r'''For the given atom id, return the input symbol (without striping special characters)

        Args:
            atm_id : int
                0-based

        Examples:

        >>> mol.build(atom='H^2 0 0 0; H 0 0 1.1')
        >>> mol.atom_symbol(0)
        H^2
        '''
        return _symbol(self._atom[atm_id][0])

    def atom_pure_symbol(self, atm_id):
        r'''For the given atom id, return the standard symbol (striping special characters)

        Args:
            atm_id : int
                0-based

        Examples:

        >>> mol.build(atom='H^2 0 0 0; H 0 0 1.1')
        >>> mol.atom_symbol(0)
        H
        '''
        return _std_symbol(self._atom[atm_id][0])

    @property
    def elements(self):
        '''A list of elements in the molecule'''
        return [self.atom_pure_symbol(i) for i in range(self.natm)]

    def atom_charge(self, atm_id):
        r'''Nuclear effective charge of the given atom id
        Note "atom_charge /= charge(atom_symbol)" when ECP is enabled.
        Number of electrons screened by ECP can be obtained by charge(atom_symbol)-atom_charge

        Args:
            atm_id : int
                0-based

        Examples:

        >>> mol.build(atom='H 0 0 0; Cl 0 0 1.1')
        >>> mol.atom_charge(1)
        17
        '''
        if self._atm[atm_id,NUC_MOD_OF] != NUC_FRAC_CHARGE:
            # regular QM atoms
            return self._atm[atm_id,CHARGE_OF]
        else:
            # MM atoms with fractional charges
            return self._env[self._atm[atm_id,PTR_FRAC_CHARGE]]

    def atom_charges(self):
        '''np.asarray([mol.atom_charge(i) for i in range(mol.natm)])'''
        z = self._atm[:,CHARGE_OF]
        if numpy.any(self._atm[:,NUC_MOD_OF] == NUC_FRAC_CHARGE):
            # Create the integer nuclear charges first then replace the MM
            # particles with the MM charges that saved in _env[PTR_FRAC_CHARGE]
            z = numpy.array(z, dtype=numpy.double)
            idx = self._atm[:,NUC_MOD_OF] == NUC_FRAC_CHARGE
            # MM fractional charges can be positive or negative
            z[idx] = self._env[self._atm[idx,PTR_FRAC_CHARGE]]
        return z

    def atom_nelec_core(self, atm_id):
        '''Number of core electrons for pseudo potential.
        '''
        return charge(self.atom_symbol(atm_id)) - self.atom_charge(atm_id)

    def atom_coord(self, atm_id, unit='Bohr'):
        r'''Coordinates (ndarray) of the given atom id

        Args:
            atm_id : int
                0-based

        Examples:

        >>> mol.build(atom='H 0 0 0; Cl 0 0 1.1')
        >>> mol.atom_coord(1)
        [ 0.          0.          2.07869874]
        '''
        ptr = self._atm[atm_id,PTR_COORD]
        if not is_au(unit):
            return self._env[ptr:ptr+3] * param.BOHR
        else:
            return self._env[ptr:ptr+3].copy()

    def atom_coords(self, unit='Bohr'):
        '''np.asarray([mol.atom_coord(i) for i in range(mol.natm)])'''
        ptr = self._atm[:,PTR_COORD]
        c = self._env[numpy.vstack((ptr,ptr+1,ptr+2)).T].copy()
        if not is_au(unit):
            c *= param.BOHR
        return c

    atom_mass_list = atom_mass_list

    def atom_nshells(self, atm_id):
        r'''Number of basis/shells of the given atom

        Args:
            atm_id : int
                0-based

        Examples:

        >>> mol.build(atom='H 0 0 0; Cl 0 0 1.1')
        >>> mol.atom_nshells(1)
        5
        '''
        return (self._bas[:,ATOM_OF] == atm_id).sum()

    def atom_shell_ids(self, atm_id):
        r'''A list of the shell-ids of the given atom

        Args:
            atm_id : int
                0-based

        Examples:

        >>> mol.build(atom='H 0 0 0; Cl 0 0 1.1', basis='cc-pvdz')
        >>> mol.atom_shell_ids(1)
        [3, 4, 5, 6, 7]
        '''
        return numpy.where(self._bas[:,ATOM_OF] == atm_id)[0]

    def bas_coord(self, bas_id):
        r'''Coordinates (ndarray) associated with the given basis id

        Args:
            bas_id : int
                0-based

        Examples:

        >>> mol.build(atom='H 0 0 0; Cl 0 0 1.1')
        >>> mol.bas_coord(1)
        [ 0.          0.          2.07869874]
        '''
        atm_id = self.bas_atom(bas_id)
        ptr = self._atm[atm_id,PTR_COORD]
        return self._env[ptr:ptr+3].copy()

    def bas_atom(self, bas_id):
        r'''The atom (0-based id) that the given basis sits on

        Args:
            bas_id : int
                0-based

        Examples:

        >>> mol.build(atom='H 0 0 0; Cl 0 0 1.1', basis='cc-pvdz')
        >>> mol.bas_atom(7)
        1
        '''
        return self._bas[bas_id,ATOM_OF].copy()

    def bas_angular(self, bas_id):
        r'''The angular momentum associated with the given basis

        Args:
            bas_id : int
                0-based

        Examples:

        >>> mol.build(atom='H 0 0 0; Cl 0 0 1.1', basis='cc-pvdz')
        >>> mol.bas_atom(7)
        2
        '''
        return self._bas[bas_id,ANG_OF].copy()

    def bas_nctr(self, bas_id):
        r'''The number of contracted GTOs for the given shell

        Args:
            bas_id : int
                0-based

        Examples:

        >>> mol.build(atom='H 0 0 0; Cl 0 0 1.1', basis='cc-pvdz')
        >>> mol.bas_atom(3)
        3
        '''
        return self._bas[bas_id,NCTR_OF].copy()

    def bas_nprim(self, bas_id):
        r'''The number of primitive GTOs for the given shell

        Args:
            bas_id : int
                0-based

        Examples:

        >>> mol.build(atom='H 0 0 0; Cl 0 0 1.1', basis='cc-pvdz')
        >>> mol.bas_atom(3)
        11
        '''
        return self._bas[bas_id,NPRIM_OF].copy()

    def bas_kappa(self, bas_id):
        r'''Kappa (if l < j, -l-1, else l) of the given shell

        Args:
            bas_id : int
                0-based

        Examples:

        >>> mol.build(atom='H 0 0 0; Cl 0 0 1.1', basis='cc-pvdz')
        >>> mol.bas_kappa(3)
        0
        '''
        return self._bas[bas_id,KAPPA_OF].copy()

    def bas_exp(self, bas_id):
        r'''exponents (ndarray) of the given shell

        Args:
            bas_id : int
                0-based

        Examples:

        >>> mol.build(atom='H 0 0 0; Cl 0 0 1.1', basis='cc-pvdz')
        >>> mol.bas_kappa(0)
        [ 13.01     1.962    0.4446]
        '''
        nprim = self.bas_nprim(bas_id)
        ptr = self._bas[bas_id,PTR_EXP]
        return self._env[ptr:ptr+nprim].copy()

    def bas_exps(self):
        '''exponents of all basis
        return [mol.bas_exp(i) for i in range(self.nbas)]
        '''
        nprims = self._bas[:,NPRIM_OF]
        pexps = self._bas[:,PTR_EXP]
        exps = [self._env[i0:i1] for i0, i1 in zip(pexps, pexps + nprims)]
        return exps

    def _libcint_ctr_coeff(self, bas_id):
        nprim = self.bas_nprim(bas_id)
        nctr = self.bas_nctr(bas_id)
        ptr = self._bas[bas_id,PTR_COEFF]
        return self._env[ptr:ptr+nprim*nctr].reshape(nctr,nprim).T

    def bas_ctr_coeff(self, bas_id):
        r'''Contract coefficients (ndarray) of the given shell

        Args:
            bas_id : int
                0-based

        Examples:

        >>> mol.M(atom='H 0 0 0; Cl 0 0 1.1', basis='cc-pvdz')
        >>> mol.bas_ctr_coeff(0)
        [[ 10.03400444]
         [  4.1188704 ]
         [  1.53971186]]
        '''
        l = self.bas_angular(bas_id)
        es = self.bas_exp(bas_id)
        cs = self._libcint_ctr_coeff(bas_id)
        cs = numpy.einsum('pi,p->pi', cs, 1/gto_norm(l, es))
        return cs

    def bas_len_spinor(self, bas_id):
        '''The number of spinor associated with given basis
        If kappa is 0, return 4l+2
        '''
        l = self.bas_angular(bas_id)
        k = self.bas_kappa(bas_id)
        return len_spinor(l, k)

    def bas_len_cart(self, bas_id):
        '''The number of Cartesian function associated with given basis
        '''
        return len_cart(self._bas[bas_id,ANG_OF])

    npgto_nr = npgto_nr

    nao_nr = nao_nr
    nao_2c = nao_2c
    nao_cart = nao_cart

    nao_nr_range = nao_nr_range
    nao_2c_range = nao_2c_range

    ao_loc_nr = ao_loc_nr
    ao_loc_2c = ao_loc_2c

    @property
    def nao(self):
        if self._nao is None:
            return self.nao_nr()
        else:
            return self._nao
    @nao.setter
    def nao(self, x):
        self._nao = x

    ao_loc = property(ao_loc_nr)

    tmap = time_reversal_map = time_reversal_map

    def intor(self, intor, comp=None, hermi=0, aosym='s1', out=None,
              shls_slice=None, grids=None):
        '''Integral generator.

        Args:
            intor : str
                Name of the 1e or 2e AO integrals.  Ref to :func:`getints` for the
                complete list of available 1-electron integral names

        Kwargs:
            comp : int
                Components of the integrals, e.g. int1e_ipovlp_sph has 3 components.
            hermi : int
                Symmetry of the integrals

                | 0 : no symmetry assumed (default)
                | 1 : hermitian
                | 2 : anti-hermitian

            grids : ndarray
                Coordinates of grids for the int1e_grids integrals

        Returns:
            ndarray of 1-electron integrals, can be either 2-dim or 3-dim, depending on comp

        Examples:

        >>> mol.build(atom='H 0 0 0; H 0 0 1.1', basis='sto-3g')
        >>> mol.intor('int1e_ipnuc_sph', comp=3) # <nabla i | V_nuc | j>
        [[[ 0.          0.        ]
          [ 0.          0.        ]]
         [[ 0.          0.        ]
          [ 0.          0.        ]]
         [[ 0.10289944  0.48176097]
          [-0.48176097 -0.10289944]]]
        >>> mol.intor('int1e_nuc_spinor')
        [[-1.69771092+0.j  0.00000000+0.j -0.67146312+0.j  0.00000000+0.j]
         [ 0.00000000+0.j -1.69771092+0.j  0.00000000+0.j -0.67146312+0.j]
         [-0.67146312+0.j  0.00000000+0.j -1.69771092+0.j  0.00000000+0.j]
         [ 0.00000000+0.j -0.67146312+0.j  0.00000000+0.j -1.69771092+0.j]]
        '''
        if not self._built:
            logger.warn(self, 'Warning: intor envs of %s not initialized.', self)
            # FIXME: Whether to check _built and call build?  ._bas and .basis
            # may not be consistent. calling .build() may leads to wrong intor env.
            #self.build(False, False)
        intor = self._add_suffix(intor)
        bas = self._bas
        env = self._env
        if 'ECP' in intor:
            assert (self._ecp is not None)
            bas = numpy.vstack((self._bas, self._ecpbas))
            env[AS_ECPBAS_OFFSET] = len(self._bas)
            env[AS_NECPBAS] = len(self._ecpbas)
            if shls_slice is None:
                shls_slice = (0, self.nbas, 0, self.nbas)
        elif '_grids' in intor:
            assert grids is not None
            env = numpy.append(env, grids.ravel())
            env[NGRIDS] = grids.shape[0]
            env[PTR_GRIDS] = env.size - grids.size
        return moleintor.getints(intor, self._atm, bas, env,
                                 shls_slice, comp, hermi, aosym, out=out)

    def _add_suffix(self, intor, cart=None):
        if not (intor[:4] == 'cint' or
                intor.endswith(('_sph', '_cart', '_spinor', '_ssc'))):
            if cart is None:
                cart = self.cart
            if cart:
                intor = intor + '_cart'
            else:
                intor = intor + '_sph'
        return intor

    def intor_symmetric(self, intor, comp=None, grids=None):
        '''One-electron integral generator. The integrals are assumed to be hermitian

        Args:
            intor : str
                Name of the 1-electron integral.  Ref to :func:`getints` for the
                complete list of available 1-electron integral names

        Kwargs:
            comp : int
                Components of the integrals, e.g. int1e_ipovlp_sph has 3 components.
            grids : ndarray
                Coordinates of grids for the int1e_grids integrals

        Returns:
            ndarray of 1-electron integrals, can be either 2-dim or 3-dim, depending on comp

        Examples:

        >>> mol.build(atom='H 0 0 0; H 0 0 1.1', basis='sto-3g')
        >>> mol.intor_symmetric('int1e_nuc_spinor')
        [[-1.69771092+0.j  0.00000000+0.j -0.67146312+0.j  0.00000000+0.j]
         [ 0.00000000+0.j -1.69771092+0.j  0.00000000+0.j -0.67146312+0.j]
         [-0.67146312+0.j  0.00000000+0.j -1.69771092+0.j  0.00000000+0.j]
         [ 0.00000000+0.j -0.67146312+0.j  0.00000000+0.j -1.69771092+0.j]]
        '''
        return self.intor(intor, comp, 1, aosym='s4', grids=grids)

    def intor_asymmetric(self, intor, comp=None, grids=None):
        '''One-electron integral generator. The integrals are assumed to be anti-hermitian

        Args:
            intor : str
                Name of the 1-electron integral.  Ref to :func:`getints` for the
                complete list of available 1-electron integral names

        Kwargs:
            comp : int
                Components of the integrals, e.g. int1e_ipovlp has 3 components.
            grids : ndarray
                Coordinates of grids for the int1e_grids integrals

        Returns:
            ndarray of 1-electron integrals, can be either 2-dim or 3-dim, depending on comp

        Examples:

        >>> mol.build(atom='H 0 0 0; H 0 0 1.1', basis='sto-3g')
        >>> mol.intor_asymmetric('int1e_nuc_spinor')
        [[-1.69771092+0.j  0.00000000+0.j  0.67146312+0.j  0.00000000+0.j]
         [ 0.00000000+0.j -1.69771092+0.j  0.00000000+0.j  0.67146312+0.j]
         [-0.67146312+0.j  0.00000000+0.j -1.69771092+0.j  0.00000000+0.j]
         [ 0.00000000+0.j -0.67146312+0.j  0.00000000+0.j -1.69771092+0.j]]
        '''
        return self.intor(intor, comp, 2, aosym='a4', grids=grids)

    @lib.with_doc(moleintor.getints_by_shell.__doc__)
    def intor_by_shell(self, intor, shells, comp=None, grids=None):
        intor = self._add_suffix(intor)
        if 'ECP' in intor:
            assert (self._ecp is not None)
            bas = numpy.vstack((self._bas, self._ecpbas))
            self._env[AS_ECPBAS_OFFSET] = len(self._bas)
            self._env[AS_NECPBAS] = len(self._ecpbas)
        else:
            bas = self._bas
        return moleintor.getints_by_shell(intor, shells, self._atm, bas,
                                          self._env, comp)

    eval_ao = eval_gto = eval_gto

    energy_nuc = energy_nuc
    def get_enuc(self):
        return self.enuc

    def get_ao_indices(self, bas_list, ao_loc=None):
        '''
        Generate (dis-continued) AO indices for basis specified in bas_list
        '''
        if ao_loc is None:
            ao_loc = self.ao_loc
        return lib.locs_to_indices(ao_loc, bas_list)

    sph_labels = spheric_labels = sph_labels
    cart_labels = cart_labels
    ao_labels = ao_labels

    spinor_labels = spinor_labels

    search_ao_label = search_ao_label

    def search_shell_id(self, atm_id, l):
        return search_shell_id(self, atm_id, l)

    search_ao_nr = search_ao_nr
    search_ao_r = search_ao_r

    aoslice_by_atom = aoslice_nr_by_atom = offset_ao_by_atom = offset_nr_by_atom = aoslice_by_atom
    aoslice_2c_by_atom = offset_2c_by_atom = offset_2c_by_atom

    condense_to_shell = condense_to_shell
    get_overlap_cond = get_overlap_cond

    to_uncontracted_cartesian_basis = to_uncontracted_cartesian_basis
    decontract_basis = decontract_basis

    ao_rotation_matrix = ao_rotation_matrix

    def cart2sph_coeff(self, normalized='sp'):
        '''Transformation matrix that transforms Cartesian GTOs to spherical
        GTOs for all basis functions

        Kwargs:
            normalized : string or boolean
                How the Cartesian GTOs are normalized.  Except s and p functions,
                Cartesian GTOs do not have the universal normalization coefficients
                for the different components of the same shell.  The value of this
                argument can be one of 'sp', 'all', None.  'sp' means the Cartesian s
                and p basis are normalized.  'all' means all Cartesian functions are
                normalized.  None means none of the Cartesian functions are normalized.
                The default value 'sp' is the convention used by libcint library.

        Examples:

        >>> mol = gto.M(atom='H 0 0 0; F 0 0 1', basis='ccpvtz')
        >>> c = mol.cart2sph_coeff()
        >>> s0 = mol.intor('int1e_ovlp_sph')
        >>> s1 = c.T.dot(mol.intor('int1e_ovlp_cart')).dot(c)
        >>> print(abs(s1-s0).sum())
        >>> 4.58676826646e-15
        '''
        c2s_l = [cart2sph(l, normalized=normalized) for l in range(12)]
        c2s = []
        for ib in range(self.nbas):
            l = self.bas_angular(ib)
            for n in range(self.bas_nctr(ib)):
                c2s.append(c2s_l[l])
        return scipy.linalg.block_diag(*c2s)

    def sph2spinor_coeff(self):
        '''Transformation matrix that transforms real-spherical GTOs to spinor
        GTOs for all basis functions

        Examples:

        >>> mol = gto.M(atom='H 0 0 0; F 0 0 1', basis='ccpvtz')
        >>> ca, cb = mol.sph2spinor_coeff()
        >>> s0 = mol.intor('int1e_ovlp_spinor')
        >>> s1 = ca.conj().T.dot(mol.intor('int1e_ovlp_sph')).dot(ca)
        >>> s1+= cb.conj().T.dot(mol.intor('int1e_ovlp_sph')).dot(cb)
        >>> print(abs(s1-s0).max())
        >>> 6.66133814775e-16
        '''
        from pyscf.symm import sph
        return sph.sph2spinor_coeff(self)

    def apply(self, fn, *args, **kwargs):
        if callable(fn):
            return lib.StreamObject.apply(self, fn, *args, **kwargs)
        elif isinstance(fn, str):
            method = getattr(self, fn.upper())
            return method(*args, **kwargs)
        else:
            raise TypeError('First argument of .apply method must be a '
                            'function/class or a name (string) of a method.')

    @contextlib.contextmanager
    def _TemporaryMoleContext(self, method, args, args_bak):
        '''Almost every method depends on the Mole environment. Ensure the
        modification in temporary environment being thread safe
        '''
        haslock = self._ctx_lock
        if haslock is None:
            self._ctx_lock = threading.RLock()

        with self._ctx_lock:
            method(*args)
            try:
                yield
            finally:
                method(*args_bak)
                if haslock is None:
                    self._ctx_lock = None


class Mole(MoleBase):
    '''A Mole object to hold the basic information of a molecule.
    '''

    __add__ = conc_mol
    inertia_moment = inertia_moment
    tostring = tostring
    tofile = tofile

    def __init__(self, **kwargs):
        MoleBase.__init__(self)
        for key, val in kwargs.items():
            setattr(self, key, val)

    def fromstring(self, string, format='xyz'):
        '''Update the Mole object based on the input geometry string'''
        atom = self.format_atom(fromstring(string, format), unit=1)
        self.set_geom_(atom, unit='Angstrom', inplace=True)
        if format == 'sdf' and 'M  CHG' in string:
            raise NotImplementedError
            #FIXME self.charge = 0
        return self

    def fromfile(self, filename, format=None):
        '''Update the Mole object based on the input geometry file'''
        atom = self.format_atom(fromfile(filename, format), unit=1)
        self.set_geom_(atom, unit='Angstrom', inplace=True)
        if format == 'sdf':
            raise NotImplementedError
        return self

    def __getattr__(self, key):
        '''To support accessing methods (mol.HF, mol.KS, mol.CCSD, mol.CASSCF, ...)
        from Mole object.
        '''
        if key[0] == '_':  # Skip private attributes and Python builtins
            # https://bugs.python.org/issue45985
            # https://github.com/python/cpython/issues/103936
            # @property and __getattr__ conflicts. As a temporary fix, call
            # object.__getattribute__ method to re-raise AttributeError
            return object.__getattribute__(self, key)

        # Import all available modules. Some methods are registered to other
        # classes/modules when importing modules in __all__.
        from pyscf import __all__  # noqa
        from pyscf import scf, dft

        for mod in (scf, dft):
            method = getattr(mod, key, None)
            if callable(method):
                return method(self)

        if 'TD' in key[:3]:
            if key in ('TDHF', 'TDA'):
                mf = scf.HF(self)
            else:
                mf = dft.KS(self)
                xc = key.split('TD', 1)[1]
                if xc in dft.XC:
                    mf.xc = xc
                    key = 'TDDFT'
        elif 'CI' in key or 'CC' in key or 'CAS' in key or 'MP' in key:
            mf = scf.HF(self)
        else:
            return object.__getattribute__(self, key)

        method = getattr(mf, key)

        # Initialize SCF object for post-SCF methods if applicable
        if self.nelectron != 0:
            mf.run()
        return method

    def ao2mo(self, mo_coeffs, erifile=None, dataname='eri_mo', intor='int2e',
              **kwargs):
        '''Integral transformation for arbitrary orbitals and arbitrary
        integrals.  See more detailed documentation in func:`ao2mo.kernel`.

        Args:
            mo_coeffs (an np array or a list of arrays) : A matrix of orbital
                coefficients if it is a numpy ndarray, or four sets of orbital
                coefficients, corresponding to the four indices of (ij|kl).

        Kwargs:
            erifile (str or h5py File or h5py Group object) : The file/object
                to store the transformed integrals.  If not given, the return
                value is an array (in memory) of the transformed integrals.
            dataname : str
                *Note* this argument is effective if erifile is given.
                The dataset name in the erifile (ref the hierarchy of HDF5 format
                http://www.hdfgroup.org/HDF5/doc1.6/UG/09_Groups.html).  By assigning
                different dataname, the existed integral file can be reused.  If
                the erifile contains the specified dataname, the old integrals
                will be replaced by the new one under the key dataname.
            intor (str) : integral name Name of the 2-electron integral.  Ref
                to :func:`getints_by_shell`
                for the complete list of available 2-electron integral names

        Returns:
            An array of transformed integrals if erifile is not given.
            Otherwise, return the file/fileobject if erifile is assigned.


        Examples:

        >>> import pyscf
        >>> mol = pyscf.M(atom='O 0 0 0; H 0 1 0; H 0 0 1', basis='sto3g')
        >>> mo1 = numpy.random.random((mol.nao_nr(), 10))
        >>> mo2 = numpy.random.random((mol.nao_nr(), 8))

        >>> eri1 = mol.ao2mo(mo1)
        >>> print(eri1.shape)
        (55, 55)

        >>> eri1 = mol.ao2mo(mo1, compact=False)
        >>> print(eri1.shape)
        (100, 100)

        >>> eri1 = mol.ao2mo(eri, (mo1,mo2,mo2,mo2))
        >>> print(eri1.shape)
        (80, 36)

        >>> eri1 = mol.ao2mo(eri, (mo1,mo2,mo2,mo2), erifile='water.h5')
        '''
        from pyscf import ao2mo
        return ao2mo.kernel(self, mo_coeffs, erifile, dataname, intor, **kwargs)

    def to_cell(self, a, dimension=3):
        '''Put a molecule in a cell with periodic boundary conditions

        Args:
            a : (3,3) ndarray
                Lattice primitive vectors. Each row is a lattice vector
        '''
        from pyscf.pbc.gto import Cell
        cell = Cell()
        cell.__dict__.update(self.__dict__)
        cell.dimension = dimension
        cell.build(False, False)
        return cell

def _parse_default_basis(basis, uniq_atoms):
    if isinstance(basis, (str, tuple, list)):
        # default basis for all atoms
        _basis = {a: basis for a in uniq_atoms}
    elif 'default' in basis:
        default_basis = basis['default']
        _basis = {a: default_basis for a in uniq_atoms}
        _basis.update(basis)
        del _basis['default']
    else:
        _basis = basis
    return _basis

def _parse_nuc_mod(str_or_int_or_fn):
    nucmod = NUC_POINT
    if callable(str_or_int_or_fn):
        nucmod = str_or_int_or_fn
    elif (isinstance(str_or_int_or_fn, str) and
          str_or_int_or_fn[0].upper() == 'G'): # 'gauss_nuc'
        nucmod = NUC_GAUSS
    elif str_or_int_or_fn != 0:
        nucmod = NUC_GAUSS
    return nucmod

def _update_from_cmdargs_(mol):
    try:
        # Detect whether in Ipython shell
        __IPYTHON__  # noqa: F821
        return
    except Exception:
        pass

    if not mol._built: # parse cmdline args only once
        opts = cmd_args.cmd_args()

        if opts.verbose:
            mol.verbose = opts.verbose
        if opts.max_memory:
            mol.max_memory = opts.max_memory

        if opts.output:
            mol.output = opts.output


def from_zmatrix(atomstr):
    '''>>> a = """H
    H 1 2.67247631453057
    H 1 4.22555607338457 2 50.7684795164077
    H 1 2.90305235726773 2 79.3904651036893 3 6.20854462618583"""
    >>> for x in zmat2cart(a): print(x)
    ['H', array([ 0.,  0.,  0.])]
    ['H', array([ 2.67247631,  0.        ,  0.        ])]
    ['H', array([ 2.67247631,  0.        ,  3.27310166])]
    ['H', array([ 0.53449526,  0.30859098,  2.83668811])]
    '''
    from pyscf.symm import rotation_mat
    atomstr = atomstr.replace(';','\n').replace(',',' ')
    symbols = []
    coord = []
    min_items_per_line = 1
    for line_id, line in enumerate(atomstr.splitlines()):
        line = line.strip()
        if line and line[0] != '#':
            rawd = line.split()
            if len(rawd) < min_items_per_line:
                raise ValueError('Zmatrix format error at L%d %s' % (line_id, line))

            symbols.append(rawd[0])
            if len(rawd) < 3:
                coord.append(numpy.zeros(3))
                min_items_per_line = 3
            elif len(rawd) == 3:
                if DISABLE_EVAL:
                    coord.append(numpy.array((float(rawd[2]), 0, 0)))
                else:
                    coord.append(numpy.array((eval(rawd[2]), 0, 0)))
                min_items_per_line = 5
            elif len(rawd) == 5:
                if DISABLE_EVAL:
                    vals = rawd[1:]
                else:
                    vals = eval(','.join(rawd[1:]))
                bonda = int(vals[0]) - 1
                bond  = float(vals[1])
                anga  = int(vals[2]) - 1
                ang   = float(vals[3])/180*numpy.pi
                assert (ang >= 0)
                v1 = coord[anga] - coord[bonda]
                if not numpy.allclose(v1[:2], 0):
                    vecn = numpy.cross(v1, numpy.array((0.,0.,1.)))
                else: # on z
                    vecn = numpy.array((0.,0.,1.))
                rmat = rotation_mat(vecn, ang)
                c = numpy.dot(rmat, v1) * (bond/numpy.linalg.norm(v1))
                coord.append(coord[bonda]+c)
                min_items_per_line = 7
            else:
                if DISABLE_EVAL:
                    vals = rawd[1:]
                else:
                    vals = eval(','.join(rawd[1:]))
                bonda = int(vals[0]) - 1
                bond  = float(vals[1])
                anga  = int(vals[2]) - 1
                ang   = float(vals[3])/180*numpy.pi
                assert (ang >= 0 and ang <= numpy.pi)
                v1 = coord[anga] - coord[bonda]
                v1 /= numpy.linalg.norm(v1)
                if ang < 1e-7:
                    c = v1 * bond
                elif numpy.pi-ang < 1e-7:
                    c = -v1 * bond
                else:
                    diha  = int(vals[4]) - 1
                    dih   = float(vals[5])/180*numpy.pi
                    v2 = coord[diha] - coord[anga]
                    vecn = numpy.cross(v2, -v1)
                    vecn_norm = numpy.linalg.norm(vecn)
                    if vecn_norm < 1e-7:
                        if not numpy.allclose(v1[:2], 0):
                            vecn = numpy.cross(v1, numpy.array((0.,0.,1.)))
                        else: # on z
                            vecn = numpy.array((0.,0.,1.))
                        rmat = rotation_mat(vecn, ang)
                        c = numpy.dot(rmat, v1) * bond
                    else:
                        rmat = rotation_mat(v1, -dih)
                        vecn = numpy.dot(rmat, vecn) / vecn_norm
                        rmat = rotation_mat(vecn, ang)
                        c = numpy.dot(rmat, v1) * bond
                coord.append(coord[bonda]+c)
    atoms = list(zip([_atom_symbol(x) for x in symbols], coord))
    return atoms
zmat2cart = zmat = from_zmatrix

def cart2zmat(coord):
    '''>>> c = numpy.array((
    (0.000000000000,  1.889726124565,  0.000000000000),
    (0.000000000000,  0.000000000000, -1.889726124565),
    (1.889726124565, -1.889726124565,  0.000000000000),
    (1.889726124565,  0.000000000000,  1.133835674739)))
    >>> print(cart2zmat(c))
    1
    1 2.67247631453057
    1 4.22555607338457 2 50.7684795164077
    1 2.90305235726773 2 79.3904651036893 3 6.20854462618583
    '''
    zstr = []
    zstr.append('1')
    if len(coord) > 1:
        r1 = coord[1] - coord[0]
        nr1 = numpy.linalg.norm(r1)
        zstr.append('1 %.15g' % nr1)
    if len(coord) > 2:
        r2 = coord[2] - coord[0]
        nr2 = numpy.linalg.norm(r2)
        a = numpy.arccos(numpy.dot(r1,r2)/(nr1*nr2))
        zstr.append('1 %.15g 2 %.15g' % (nr2, a*180/numpy.pi))
    if len(coord) > 3:
        o0, o1, o2 = coord[:3]
        p0, p1, p2 = 1, 2, 3
        for k, c in enumerate(coord[3:]):
            r0 = c - o0
            nr0 = numpy.linalg.norm(r0)
            r1 = o1 - o0
            nr1 = numpy.linalg.norm(r1)
            a1 = numpy.arccos(numpy.dot(r0,r1)/(nr0*nr1))
            b0 = numpy.cross(r0, r1)
            nb0 = numpy.linalg.norm(b0)

            if abs(nb0) < 1e-7: # o0, o1, c in line
                a2 = 0
                zstr.append('%d %.15g %d %.15g %d %.15g' %
                            (p0, nr0, p1, a1*180/numpy.pi, p2, a2))
            else:
                b1 = numpy.cross(o2-o0, r1)
                nb1 = numpy.linalg.norm(b1)

                if abs(nb1) < 1e-7:  # o0 o1 o2 in line
                    a2 = 0
                    zstr.append('%d %.15g %d %.15g %d %.15g' %
                                (p0, nr0, p1, a1*180/numpy.pi, p2, a2))
                    o2 = c
                    p2 = 4 + k
                else:
                    if numpy.dot(numpy.cross(b1, b0), r1) < 0:
                        a2 = numpy.arccos(numpy.dot(b1, b0) / (nb0*nb1))
                    else:
                        a2 =-numpy.arccos(numpy.dot(b1, b0) / (nb0*nb1))
                    zstr.append('%d %.15g %d %.15g %d %.15g' %
                                (p0, nr0, p1, a1*180/numpy.pi, p2, a2*180/numpy.pi))

    return '\n'.join(zstr)

def dyall_nuc_mod(nuc_charge, nucprop={}):
    ''' Generate the nuclear charge distribution parameter zeta
    rho(r) = nuc_charge * Norm * exp(-zeta * r^2)

    Ref. L. Visscher and K. Dyall, At. Data Nucl. Data Tables, 67, 207 (1997)
    '''
    mass = nucprop.get('mass', elements.ISOTOPE_MAIN[nuc_charge])
    r = (0.836 * mass**(1./3) + 0.570) / 52917.7249
    zeta = 1.5 / (r**2)
    return zeta

def filatov_nuc_mod(nuc_charge, nucprop={}):
    ''' Generate the nuclear charge distribution parameter zeta
    rho(r) = nuc_charge * Norm * exp(-zeta * r^2)

    Ref. M. Filatov and D. Cremer, Theor. Chem. Acc. 108, 168 (2002)
         M. Filatov and D. Cremer, Chem. Phys. Lett. 351, 259 (2002)
    '''
    c = param.LIGHT_SPEED
    nuc_charge = charge(nuc_charge)
    r = (-0.263188*nuc_charge + 106.016974 + 138.985999/nuc_charge) / c**2
    zeta = 1 / (r**2)
    return zeta

def fakemol_for_charges(coords, expnt=1e16):
    '''Construct a fake Mole object that holds the charges on the given
    coordinates (coords).  The shape of the charge can be a normal
    distribution with the Gaussian exponent (expnt).
    '''
    nbas = coords.shape[0]
    expnt = numpy.asarray(expnt).ravel()

    fakeatm = numpy.zeros((nbas,ATM_SLOTS), dtype=numpy.int32)
    fakebas = numpy.zeros((nbas,BAS_SLOTS), dtype=numpy.int32)
    fakeenv = [0] * PTR_ENV_START
    ptr = PTR_ENV_START
    fakeatm[:,PTR_COORD] = numpy.arange(ptr, ptr+nbas*3, 3)
    fakeenv.append(coords.ravel())
    ptr += nbas*3
    fakebas[:,ATOM_OF] = numpy.arange(nbas)
    fakebas[:,NPRIM_OF] = 1
    fakebas[:,NCTR_OF] = 1
    if expnt.size == 1:
        expnt = expnt[0]
        # approximate point charge with gaussian distribution exp(-1e16*r^2)
        fakebas[:,PTR_EXP] = ptr
        fakebas[:,PTR_COEFF] = ptr+1
        fakeenv.append([expnt, 1 / (2*numpy.sqrt(numpy.pi)*gaussian_int(2,expnt))])
        ptr += 2
    else:
        assert expnt.size == nbas
        # approximate point charge with gaussian distribution exp(-expnt*r^2)
        fakebas[:,PTR_EXP] = ptr + numpy.arange(nbas) * 2
        fakebas[:,PTR_COEFF] = ptr + numpy.arange(nbas) * 2 + 1
        coeff = 1 / (2 * numpy.sqrt(numpy.pi) * gaussian_int(2, expnt))
        fakeenv.append(numpy.vstack((expnt, coeff)).T.ravel())

    fakemol = Mole()
    fakemol._atm = fakeatm
    fakemol._bas = fakebas
    fakemol._env = numpy.hstack(fakeenv)
    fakemol._built = True
    return fakemol

def fakemol_for_cgtf_charge(coord, expnt=1e16, contr_coeff=1):
    '''Constructs a "fake" Mole object that has a Gaussian charge
    distribution at the specified coordinate (coord).  The charge
    can be given as a linear combination of Gaussians with
    exponents expnt and contraction coefficients contr_coeff.
    '''
    assert coord.shape[0] == 1
    expnt = numpy.asarray(expnt).ravel()
    contr_coeff = numpy.asarray(contr_coeff).ravel()

    fakeatm = numpy.zeros((1,ATM_SLOTS), dtype=numpy.int32)
    fakebas = numpy.zeros((1,BAS_SLOTS), dtype=numpy.int32)
    fakeenv = [0] * PTR_ENV_START
    ptr = PTR_ENV_START
    fakeatm[:,PTR_COORD] = numpy.arange(ptr, ptr+3, 3)
    fakeenv.append(coord.ravel())
    ptr += 3
    fakebas[:,ATOM_OF] = 0#numpy.arange(nbas)
    fakebas[:,NPRIM_OF] = contr_coeff.size
    fakebas[:,NCTR_OF] = 1
    if expnt.size == 1:
        expnt = expnt[0]
        fakebas[:,PTR_EXP] = ptr
        fakebas[:,PTR_COEFF] = ptr+1
        fakeenv.append([expnt, 1 / (2*numpy.sqrt(numpy.pi)*gaussian_int(2,expnt))])
        ptr += 2
    else:
        assert expnt.size == contr_coeff.size
        fakebas[:,PTR_EXP] = ptr
        fakebas[:,PTR_COEFF] = ptr + contr_coeff.size
        coeff = contr_coeff / (2 * numpy.sqrt(numpy.pi) * gaussian_int(2, expnt))
        fakeenv.append(numpy.vstack((expnt, coeff)).ravel())

    fakemol = Mole()
    fakemol._atm = fakeatm
    fakemol._bas = fakebas
    fakemol._env = numpy.hstack(fakeenv)
    fakemol._built = True
    return fakemol

def classify_ecp_pseudo(mol, ecp, pp):
    '''
    Check whether ecp keywords are presented in pp and whether pp keywords are
    presented in ecp.  The return (ecp, pp) should have only the ecp keywords and
    pp keywords in each dict.
    The "misplaced" ecp/pp keywords have the lowest priority. E.g., if an atom
    is defined in ecp, the same ecp atom found in pp does NOT replace the
    definition in ecp, and vise versa.
    '''
    def classify(ecp, pp_alias):
        if isinstance(ecp, str):
            if basis._format_pseudo_name(ecp)[0] in pp_alias:
                return {}, {'default': str(ecp)}
        elif isinstance(ecp, dict):
            ecp_as_pp = {}
            for atom in ecp:
                key = ecp[atom]
                if (isinstance(key, str) and
                    basis._format_pseudo_name(key)[0] in pp_alias):
                    ecp_as_pp[atom] = str(key)
            if ecp_as_pp:
                ecp_left = dict(ecp)
                for atom in ecp_as_pp:
                    ecp_left.pop(atom)
                return ecp_left, ecp_as_pp
        return ecp, {}
    ecp_left, ecp_as_pp = classify(ecp, basis.PP_ALIAS)
    pp_left , pp_as_ecp = classify(pp, basis.ALIAS)

    # ecp = ecp_left + pp_as_ecp
    # pp = pp_left + ecp_as_pp
    ecp = ecp_left
    if pp_as_ecp and not isinstance(ecp_left, str):
        # If ecp is a str, all atoms have ecp definition.
        # The misplaced ecp has no effects.
        logger.info(mol, 'pseudo-potentials keywords for %s found in .ecp',
                    pp_as_ecp.keys())
        if ecp_left:
            pp_as_ecp.update(ecp_left)
        ecp = pp_as_ecp
    pp = pp_left
    if ecp_as_pp and not isinstance(pp_left, str):
        logger.info(mol, 'ECP keywords for %s found in .pseudo',
                    ecp_as_pp.keys())
        if pp_left:
            ecp_as_pp.update(pp_left)
        pp = ecp_as_pp
    return ecp, pp<|MERGE_RESOLUTION|>--- conflicted
+++ resolved
@@ -1254,17 +1254,11 @@
 def dumps(mol):
     '''Serialize Mole object to a JSON formatted str.
     '''
-<<<<<<< HEAD
-    exclude_keys = {'output', 'stdout', '_keys',
-                        # Constructing in function loads
-                        'symm_orb', 'irrep_id', 'irrep_name',
-                        # (C)NEO mole attributes
-                        'quantum_nuc', 'mass', 'elec', 'nuc'}
-=======
     exclude_keys = {'output', 'stdout', '_keys', '_ctx_lock',
                     # Constructing in function loads
-                    'symm_orb', 'irrep_id', 'irrep_name'}
->>>>>>> 9c83d8a2
+                    'symm_orb', 'irrep_id', 'irrep_name',
+                    # (C)NEO mole attributes
+                    'quantum_nuc', 'mass', 'elec', 'nuc'}
     # FIXME: nparray and kpts for cell objects may need to be excluded
     nparray_keys = {'_atm', '_bas', '_env', '_ecpbas',
                     '_symm_orig', '_symm_axes'}
