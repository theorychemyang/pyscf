--- conflicted
+++ resolved
@@ -212,7 +212,6 @@
         self.assertEqual(len(gto.basis.load('6-31G(3df,3pd)', 'H')), 6)
         self.assertEqual(len(gto.basis.load('6-31G(3df,3pd)', 'C')), 9)
 
-<<<<<<< HEAD
     def test_parse_basis(self):
         mol = gto.M(atom='''
                     6        0    0   -0.5
@@ -249,11 +248,6 @@
 ''')
         self.assertTrue(mol.nao_nr() == 22)
 
-    def test_remove_prefix_ghost(self):
-        self.assertEqual(gto.mole._remove_prefix_ghost('ghost---ho'), 'ho')
-
-=======
->>>>>>> 068b8f59
     def test_ghost(self):
         mol = gto.M(
             atom = 'C 0 0 0; ghost 0 0 2',
