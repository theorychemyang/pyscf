--- conflicted
+++ resolved
@@ -9,19 +9,8 @@
 '''
 
 import numpy
-<<<<<<< HEAD
-from pyscf import lib
-from pyscf.lib import logger
-from pyscf.pbc import tools
-from pyscf.pbc.df import df
-from pyscf.pbc.df import df_jk
-from pyscf.pbc.df import pwdf_jk
-from pyscf.pbc.df.pwdf_jk import is_zero, gamma_point
-from pyscf.pbc.df.df_jk import zdotNN, zdotCN, zdotNC, _format_dms
-=======
 from pyscf.pbc.df import df_jk
 from pyscf.pbc.df import aft_jk
->>>>>>> 7dcd8e38
 
 #
 # Divide the Coulomb potential to two parts.  Computing short range part in
@@ -60,268 +49,19 @@
 
 
 def get_j_kpts(mydf, dm_kpts, hermi=1, kpts=numpy.zeros((1,3)), kpt_band=None):
-<<<<<<< HEAD
-    if mydf._cderi is None:
-        mydf.build()
-    if mydf.metric is None:
-        mydf.__class__, cls_bak = df.DF, mydf.__class__
-        vk_kpts1 = df_jk.get_k_kpts(mydf, dm_kpts, hermi, kpts, kpt_band)
-        mydf.__class__ = cls_bak
-    else:
-        vj_kpts1 = get_j_kpts_sr(mydf, dm_kpts, hermi, kpts, kpt_band)
-    vj_kpts = pwdf_jk.get_j_kpts(mydf, dm_kpts, hermi, kpts, kpt_band)
-    vj_kpts += vj_kpts1
-    return vj_kpts
-
-def get_j_kpts_sr(mydf, dm_kpts, hermi=1, kpts=numpy.zeros((1,3)), kpt_band=None):
-    cell = mydf.cell
-    log = logger.Logger(mydf.stdout, mydf.verbose)
-    t1 = (time.clock(), time.time())
-    if mydf._cderi is None:
-        mydf.build()
-        t1 = log.timer_debug1('Init get_j_kpts', *t1)
-
-    dm_kpts = lib.asarray(dm_kpts, order='C')
-    dms = _format_dms(dm_kpts, kpts)
-    nset, nkpts, nao = dms.shape[:3]
-
-    if kpt_band is None:
-        kpts_band = kpts
-    else:
-        kpts_band = numpy.reshape(kpt_band, (-1,3))
-    nband = len(kpts_band)
-    j_real = gamma_point(kpts_band)
-
-    mem_now = lib.current_memory()[0]
-    max_memory = max(2000, (mydf.max_memory - mem_now)) * .9
-    log.debug1('max_memory = %d MB (%d in use)', max_memory, mem_now)
-    naux = mydf.auxcell.nao_nr()
-    dmsR = dms.real.transpose(0,1,3,2).reshape(nset,nkpts,nao**2)
-    dmsI = dms.imag.transpose(0,1,3,2).reshape(nset,nkpts,nao**2)
-    rhoR  = numpy.zeros((nset,naux))
-    rhoI  = numpy.zeros((nset,naux))
-    jauxR = numpy.zeros((nset,naux))
-    jauxI = numpy.zeros((nset,naux))
-    for k, kpt in enumerate(kpts_band):
-        kptii = numpy.asarray((kpt,kpt))
-        p1 = 0
-        for LpqR, LpqI, j3cR, j3cI in mydf.sr_loop(kptii, max_memory, False):
-            p0, p1 = p1, p1+LpqR.shape[0]
-            #:Lpq = LpqR + LpqI*1j
-            #:j3c = j3cR + j3cI*1j
-            #:rho [:,p0:p1] += numpy.einsum('Lpq,xqp->xL', Lpq, dms[:,k])
-            #:jaux[:,p0:p1] += numpy.einsum('Lpq,xqp->xL', j3c, dms[:,k])
-            rhoR [:,p0:p1]+= numpy.einsum('Lp,xp->xL', LpqR, dmsR[:,k])
-            rhoR [:,p0:p1]-= numpy.einsum('Lp,xp->xL', LpqI, dmsI[:,k])
-            rhoI [:,p0:p1]+= numpy.einsum('Lp,xp->xL', LpqR, dmsI[:,k])
-            rhoI [:,p0:p1]+= numpy.einsum('Lp,xp->xL', LpqI, dmsR[:,k])
-            jauxR[:,p0:p1]+= numpy.einsum('Lp,xp->xL', j3cR, dmsR[:,k])
-            jauxR[:,p0:p1]-= numpy.einsum('Lp,xp->xL', j3cI, dmsI[:,k])
-            jauxI[:,p0:p1]+= numpy.einsum('Lp,xp->xL', j3cR, dmsI[:,k])
-            jauxI[:,p0:p1]+= numpy.einsum('Lp,xp->xL', j3cI, dmsR[:,k])
-            LpqR = LpqI = j3cR = j3cI = None
-
-    weight = 1./nkpts
-    jauxR *= weight
-    jauxI *= weight
-    rhoR *= weight
-    rhoI *= weight
-    vjR = numpy.zeros((nset,nband,nao,nao))
-    vjI = numpy.zeros((nset,nband,nao,nao))
-    for k, kpt in enumerate(kpts_band):
-        kptii = numpy.asarray((kpt,kpt))
-        p1 = 0
-        for LpqR, LpqI, j3cR, j3cI in mydf.sr_loop(kptii, max_memory, True):
-            p0, p1 = p1, p1+LpqR.shape[0]
-            #:v = numpy.dot(jaux, Lpq) + numpy.dot(rho, j3c)
-            #:vj_kpts[:,k] += lib.unpack_tril(v)
-            v  = numpy.dot(jauxR[:,p0:p1], LpqR)
-            v -= numpy.dot(jauxI[:,p0:p1], LpqI)
-            v += numpy.dot(rhoR [:,p0:p1], j3cR)
-            v -= numpy.dot(rhoI [:,p0:p1], j3cI)
-            vjR[:,k] += lib.unpack_tril(v)
-            if not j_real:
-                v  = numpy.dot(jauxR[:,p0:p1], LpqI)
-                v += numpy.dot(jauxI[:,p0:p1], LpqR)
-                v += numpy.dot(rhoR [:,p0:p1], j3cI)
-                v += numpy.dot(rhoI [:,p0:p1], j3cR)
-                vjI[:,k] += lib.unpack_tril(v, lib.ANTIHERMI)
-            LpqR = LpqI = j3cR = j3cI = None
-    t1 = log.timer_debug1('get_j pass 2', *t1)
-
-    if j_real:
-        vj_kpts = vjR.reshape(vj_kpts.shape)
-    else:
-        vj_kpts = (vjR+vjI*1j).reshape(vj_kpts.shape)
-=======
     if mydf._cderi is None:
         mydf.build()
     vj_kpts = aft_jk.get_j_kpts(mydf, dm_kpts, hermi, kpts, kpt_band)
     vk_kpts += df_jk.get_k_kpts(mydf, dm_kpts, hermi, kpts, kpt_band)
->>>>>>> 7dcd8e38
     return vj_kpts
 
 
 def get_k_kpts(mydf, dm_kpts, hermi=1, kpts=numpy.zeros((1,3)), kpt_band=None,
                exxdiv=None):
-<<<<<<< HEAD
-    if mydf._cderi is None:
-        mydf.build()
-    if mydf.metric is None:
-        mydf.__class__, cls_bak = df.DF, mydf.__class__
-        vk_kpts1 = df_jk.get_k_kpts(mydf, dm_kpts, hermi, kpts, kpt_band, None)
-        mydf.__class__ = cls_bak
-    else:
-        vk_kpts1 = get_k_kpts_sr(mydf, dm_kpts, hermi, kpts, kpt_band, None)
-    vk_kpts = pwdf_jk.get_k_kpts(mydf, dm_kpts, hermi, kpts, kpt_band, exxdiv)
-    vk_kpts += vk_kpts1
-    return vk_kpts
-
-def get_k_kpts_sr(mydf, dm_kpts, hermi=1, kpts=numpy.zeros((1,3)), kpt_band=None,
-                  exxdiv=None):
-    cell = mydf.cell
-    log = logger.Logger(mydf.stdout, mydf.verbose)
-    t1 = (time.clock(), time.time())
-    if mydf._cderi is None:
-        mydf.build()
-        t1 = log.timer_debug1('Init get_k_kpts', *t1)
-
-    dm_kpts = lib.asarray(dm_kpts, order='C')
-    dms = _format_dms(dm_kpts, kpts)
-    nset, nkpts, nao = dms.shape[:3]
-    naux = mydf.auxcell.nao_nr()
-    nao_pair = nao * (nao+1) // 2
-
-    if kpt_band is None:
-        kpts_band = kpts
-        swap_2e = True
-    else:
-        kpts_band = numpy.reshape(kpt_band, (-1,3))
-    nband = len(kpts_band)
-    kk_table = kpts_band.reshape(-1,1,3) - kpts.reshape(1,-1,3)
-    kk_todo = numpy.ones(kk_table.shape[:2], dtype=bool)
-    vkR = numpy.zeros((nset,nband,nao,nao))
-    vkI = numpy.zeros((nset,nband,nao,nao))
-    dmsR = numpy.asarray(dms.real, order='C')
-    dmsI = numpy.asarray(dms.imag, order='C')
-
-    mem_now = lib.current_memory()[0]
-    max_memory = max(2000, (mydf.max_memory - mem_now)) * .8
-    log.debug1('max_memory = %d MB (%d in use)', max_memory, mem_now)
-    # K_pq = ( p{k1} i{k2} | i{k2} q{k1} )
-    def make_kpt(kpt):  # kpt = kptj - kpti
-        # search for all possible ki and kj that has ki-kj+kpt=0
-        kk_match = numpy.einsum('ijx->ij', abs(kk_table + kpt)) < 1e-9
-        kpti_idx, kptj_idx = numpy.where(kk_todo & kk_match)
-        nkptj = len(kptj_idx)
-        kk_todo[kpti_idx,kptj_idx] = False
-        if swap_2e and not is_zero(kpt):
-            kk_todo[kptj_idx,kpti_idx] = False
-
-        # Note: kj-ki for electorn 1 and ki-kj for electron 2
-        # j2c ~ ({kj-ki}|{ks-kr}) ~ ({kj-ki}|-{kj-ki}) ~ ({kj-ki}|{ki-kj})
-        # j3c ~ (Q|kj,ki) = j3c{ji} = (Q|ki,kj)* = conj(transpose(j3c{ij}, (0,2,1)))
-
-        bufR = numpy.empty((mydf.blockdim*nao**2))
-        bufI = numpy.empty((mydf.blockdim*nao**2))
-        for ki,kj in zip(kpti_idx,kptj_idx):
-            kpti = kpts_band[ki]
-            kptj = kpts[kj]
-            kptij = numpy.asarray((kpti,kptj))
-            for LpqR, LpqI, j3cR, j3cI in mydf.sr_loop(kptij, max_memory, False):
-                nrow = LpqR.shape[0]
-                pLqR = numpy.ndarray((nao,nrow,nao), buffer=bufR)
-                pLqI = numpy.ndarray((nao,nrow,nao), buffer=bufI)
-                pjqR = numpy.ndarray((nao,nrow,nao), buffer=LpqR)
-                pjqI = numpy.ndarray((nao,nrow,nao), buffer=LpqI)
-                tmpR = numpy.ndarray((nao,nrow*nao), buffer=j3cR)
-                tmpI = numpy.ndarray((nao,nrow*nao), buffer=j3cI)
-                pLqR[:] = LpqR.reshape(-1,nao,nao).transpose(1,0,2)
-                pLqI[:] = LpqI.reshape(-1,nao,nao).transpose(1,0,2)
-                pjqR[:] = j3cR.reshape(-1,nao,nao).transpose(1,0,2)
-                pjqI[:] = j3cI.reshape(-1,nao,nao).transpose(1,0,2)
-
-                #:Lpq = LpqR + LpqI*1j
-                #:j3c = j3cR + j3cI*1j
-                #:for i in range(nset):
-                #:    dm = dms[i,ki]
-                #:    tmp = numpy.dot(dm, j3c.reshape(nao,-1))
-                #:    vk1 = numpy.dot(Lpq.reshape(-1,nao).conj().T, tmp.reshape(-1,nao))
-                #:    tmp = numpy.dot(dm, Lpq.reshape(nao,-1))
-                #:    vk1+= numpy.dot(j3c.reshape(-1,nao).conj().T, tmp.reshape(-1,nao))
-                #:    vkR[i,kj] += vk1.real
-                #:    vkI[i,kj] += vk1.imag
-
-                #:if swap_2e and not is_zero(kpt):
-                #:    # K ~ 'Lij,Llk*,jk->il' + 'Llk*,Lij,jk->il'
-                #:    for i in range(nset):
-                #:        dm = dms[i,kj]
-                #:        tmp = numpy.dot(j3c.reshape(-1,nao), dm)
-                #:        vk1 = numpy.dot(tmp.reshape(nao,-1), Lpq.reshape(nao,-1).conj().T)
-                #:        tmp = numpy.dot(Lpq.reshape(-1,nao), dm)
-                #:        vk1+= numpy.dot(tmp.reshape(nao,-1), j3c.reshape(nao,-1).conj().T)
-                #:        vkR[i,ki] += vk1.real
-                #:        vkI[i,ki] += vk1.imag
-
-                # K ~ 'iLj,lLk*,li->kj' + 'lLk*,iLj,li->kj'
-                for i in range(nset):
-                    tmpR, tmpI = zdotNN(dmsR[i,ki], dmsI[i,ki], pjqR.reshape(nao,-1),
-                                        pjqI.reshape(nao,-1), 1, tmpR, tmpI)
-                    vk1R, vk1I = zdotCN(pLqR.reshape(-1,nao).T, pLqI.reshape(-1,nao).T,
-                                        tmpR.reshape(-1,nao), tmpI.reshape(-1,nao))
-                    vkR[i,kj] += vk1R
-                    vkI[i,kj] += vk1I
-                    if hermi:
-                        vkR[i,kj] += vk1R.T
-                        vkI[i,kj] -= vk1I.T
-                    else:
-                        tmpR, tmpI = zdotNN(dmsR[i,ki], dmsI[i,ki], pLqR.reshape(nao,-1),
-                                            pLqI.reshape(nao,-1), 1, tmpR, tmpI)
-                        zdotCN(pjqR.reshape(-1,nao).T, pjqI.reshape(-1,nao).T,
-                               tmpR.reshape(-1,nao), tmpI.reshape(-1,nao),
-                               1, vkR[i,kj], vkI[i,kj], 1)
-
-                if swap_2e and not is_zero(kpt):
-                    tmpR = tmpR.reshape(nao*nrow,nao)
-                    tmpI = tmpI.reshape(nao*nrow,nao)
-                    # K ~ 'iLj,lLk*,jk->il' + 'lLk*,iLj,jk->il'
-                    for i in range(nset):
-                        tmpR, tmpI = zdotNN(pjqR.reshape(-1,nao), pjqI.reshape(-1,nao),
-                                            dmsR[i,kj], dmsI[i,kj], 1, tmpR, tmpI)
-                        vk1R, vk1I = zdotNC(tmpR.reshape(nao,-1), tmpI.reshape(nao,-1),
-                                            pLqR.reshape(nao,-1).T, pLqI.reshape(nao,-1).T)
-                        vkR[i,ki] += vk1R
-                        vkI[i,ki] += vk1I
-                        if hermi:
-                            vkR[i,ki] += vk1R.T
-                            vkI[i,ki] -= vk1I.T
-                        else:
-                            tmpR, tmpI = zdotNN(pLqR.reshape(-1,nao), pLqI.reshape(-1,nao),
-                                                dmsR[i,kj], dmsI[i,kj], 1, tmpR, tmpI)
-                            zdotNC(tmpR.reshape(nao,-1), tmpI.reshape(nao,-1),
-                                   pjqR.reshape(nao,-1).T, pjqI.reshape(nao,-1).T,
-                                   1, vkR[i,ki], vkI[i,ki], 1)
-                LpqR = LpqI = j3cR = j3cI = tmpR = tmpI = None
-        return None
-
-    for ki, kpti in enumerate(kpts_band):
-        for kj, kptj in enumerate(kpts):
-            if kk_todo[ki,kj]:
-                make_kpt(kptj-kpti)
-    vkR *= 1./nkpts
-    vkI *= 1./nkpts
-
-    if (gamma_point(kpts) and gamma_point(kpts_band) and
-        not numpy.iscomplexobj(dm_kpts)):
-        vk_kpts = vkR.reshape(vk_kpts.shape)
-    else:
-        vk_kpts = (vkR+vkI*1j).reshape(vk_kpts.shape)
-=======
     if mydf._cderi is None:
         mydf.build()
     vk_kpts = aft_jk.get_k_kpts(mydf, dm_kpts, hermi, kpts, kpt_band, exxdiv)
     vk_kpts += df_jk.get_k_kpts(mydf, dm_kpts, hermi, kpts, kpt_band, None)
->>>>>>> 7dcd8e38
     return vk_kpts
 
 
@@ -343,169 +83,12 @@
             vj = get_j_kpts(mydf, [dm], hermi, kpt, kpt_band)
         return vj, vk
 
-<<<<<<< HEAD
-    if mydf._cderi is None:
-        mydf.build()
-    if mydf.metric is None:
-        mydf.__class__, cls_bak = df.DF, mydf.__class__
-        vj1, vk1 = df_jk.get_jk(mydf, dm, hermi, kpt, kpt_band, with_j, with_k, None)
-        mydf.__class__ = cls_bak
-    else:
-        vj1, vk1 = get_jk_sr(mydf, dm, hermi, kpt, kpt_band, with_j, with_k, None)
-    vj, vk = pwdf_jk.get_jk(mydf, dm, hermi, kpt, kpt_band, with_j, with_k, exxdiv)
-    if with_j: vj += vj1
-    if with_k: vk += vk1
-    return vj, vk
-
-def get_jk_sr(mydf, dm, hermi=1, kpt=numpy.zeros(3),
-              kpt_band=None, with_j=True, with_k=True, exxdiv=None):
-    log = logger.Logger(mydf.stdout, mydf.verbose)
-    t2 = t1 = (time.clock(), time.time())
-    if mydf._cderi is None:
-        mydf.build()
-        t1 = log.timer_debug1('Init get_jk', *t1)
-
-    dm = numpy.asarray(dm, order='C')
-    dms = _format_dms(dm, [kpt])
-    nset, _, nao = dms.shape[:3]
-    dms = dms.reshape(nset,nao,nao)
-    j_real = gamma_point(kpt)
-    k_real = gamma_point(kpt) and not numpy.iscomplexobj(dms)
-    kptii = numpy.asarray((kpt,kpt))
-
-# .45 is estimation for the memory usage ratio  sr_loop / (sr_loop+bufR+bufI)
-    dmsR = numpy.asarray(dms.real.reshape(nset,nao,nao), order='C')
-    dmsI = numpy.asarray(dms.imag.reshape(nset,nao,nao), order='C')
-    if with_j:
-        vjR = numpy.zeros((nset,nao,nao))
-        vjI = numpy.zeros((nset,nao,nao))
-    if with_k:
-        vkR = numpy.zeros((nset,nao,nao))
-        vkI = numpy.zeros((nset,nao,nao))
-    max_memory = max(2000, (mydf.max_memory - lib.current_memory()[0])) * .45
-    if with_k:
-        buf1R = numpy.empty((mydf.blockdim*nao**2))
-        buf2R = numpy.empty((mydf.blockdim*nao**2))
-        buf3R = numpy.empty((mydf.blockdim*nao**2))
-        if not k_real:
-            buf1I = numpy.empty((mydf.blockdim*nao**2))
-            buf2I = numpy.empty((mydf.blockdim*nao**2))
-            buf3I = numpy.empty((mydf.blockdim*nao**2))
-    def contract_k(pLqR, pLqI, pjqR, pjqI):
-        # K ~ 'iLj,lLk*,li->kj' + 'lLk*,iLj,li->kj'
-        #:Lpq = LpqR + LpqI*1j
-        #:j3c = j3cR + j3cI*1j
-        #:for i in range(nset):
-        #:    tmp = numpy.dot(dms[i], j3c.reshape(nao,-1))
-        #:    vk1 = numpy.dot(Lpq.reshape(-1,nao).conj().T, tmp.reshape(-1,nao))
-        #:    tmp = numpy.dot(dms[i], Lpq.reshape(nao,-1))
-        #:    vk1+= numpy.dot(j3c.reshape(-1,nao).conj().T, tmp.reshape(-1,nao))
-        #:    vkR[i] += vk1.real
-        #:    vkI[i] += vk1.imag
-        nrow = pLqR.shape[1]
-        tmpR = numpy.ndarray((nao,nrow*nao), buffer=buf3R)
-        if k_real:
-            for i in range(nset):
-                tmpR = lib.ddot(dmsR[i], pjqR.reshape(nao,-1), 1, tmpR)
-                vk1R = lib.ddot(pLqR.reshape(-1,nao).T, tmpR.reshape(-1,nao))
-                vkR[i] += vk1R
-                if hermi:
-                    vkR[i] += vk1R.T
-                else:
-                    tmpR = lib.ddot(dmsR[i], pLqR.reshape(nao,-1), 1, tmpR)
-                    lib.ddot(pjqR.reshape(-1,nao).T, tmpR.reshape(-1,nao),
-                             1, vkR[i], 1)
-        else:
-            tmpI = numpy.ndarray((nao,nrow*nao), buffer=buf3I)
-            for i in range(nset):
-                tmpR, tmpI = zdotNN(dmsR[i], dmsI[i], pjqR.reshape(nao,-1),
-                                    pjqI.reshape(nao,-1), 1, tmpR, tmpI, 0)
-                vk1R, vk1I = zdotCN(pLqR.reshape(-1,nao).T, pLqI.reshape(-1,nao).T,
-                                    tmpR.reshape(-1,nao), tmpI.reshape(-1,nao))
-                vkR[i] += vk1R
-                vkI[i] += vk1I
-                if hermi:
-                    vkR[i] += vk1R.T
-                    vkI[i] -= vk1I.T
-                else:
-                    tmpR, tmpI = zdotNN(dmsR[i], dmsI[i], pLqR.reshape(nao,-1),
-                                        pLqI.reshape(nao,-1), 1, tmpR, tmpI, 0)
-                    zdotCN(pjqR.reshape(-1,nao).T, pjqI.reshape(-1,nao).T,
-                           tmpR.reshape(-1,nao), tmpI.reshape(-1,nao),
-                           1, vkR[i], vkI[i], 1)
-
-    pLqI = pjqI = None
-    thread_k = None
-    for LpqR, LpqI, j3cR, j3cI in mydf.sr_loop(kptii, max_memory, False):
-        LpqR = LpqR.reshape(-1,nao,nao)
-        LpqI = LpqI.reshape(-1,nao,nao)
-        j3cR = j3cR.reshape(-1,nao,nao)
-        j3cI = j3cI.reshape(-1,nao,nao)
-        t2 = log.timer_debug1('        load', *t2)
-        if thread_k is not None:
-            thread_k.join()
-        if with_j:
-            #:rho_coeff = numpy.einsum('Lpq,xqp->xL', Lpq, dms)
-            #:jaux = numpy.einsum('Lpq,xqp->xL', j3c, dms)
-            #:vj += numpy.dot(jaux, Lpq.reshape(-1,nao**2))
-            #:vj += numpy.dot(rho_coeff, j3c.reshape(-1,nao**2))
-            rhoR  = numpy.einsum('Lpq,xqp->xL', LpqR, dmsR)
-            jauxR = numpy.einsum('Lpq,xqp->xL', j3cR, dmsR)
-            if not j_real:
-                rhoR -= numpy.einsum('Lpq,xqp->xL', LpqI, dmsI)
-                rhoI  = numpy.einsum('Lpq,xqp->xL', LpqR, dmsI)
-                rhoI += numpy.einsum('Lpq,xqp->xL', LpqI, dmsR)
-                jauxR-= numpy.einsum('Lpq,xqp->xL', j3cI, dmsI)
-                jauxI = numpy.einsum('Lpq,xqp->xL', j3cR, dmsI)
-                jauxI+= numpy.einsum('Lpq,xqp->xL', j3cI, dmsR)
-            vjR += numpy.einsum('xL,Lpq->xpq', jauxR, LpqR)
-            vjR += numpy.einsum('xL,Lpq->xpq', rhoR, j3cR)
-            if not j_real:
-                vjR -= numpy.einsum('xL,Lpq->xpq', jauxI, LpqI)
-                vjR -= numpy.einsum('xL,Lpq->xpq', rhoI, j3cI)
-                vjI += numpy.einsum('xL,Lpq->xpq', jauxR, LpqI)
-                vjI += numpy.einsum('xL,Lpq->xpq', jauxI, LpqR)
-                vjI += numpy.einsum('xL,Lpq->xpq', rhoR, j3cI)
-                vjI += numpy.einsum('xL,Lpq->xpq', rhoI, j3cR)
-        t2 = log.timer_debug1('        with_j', *t2)
-        if with_k:
-            nrow = LpqR.shape[0]
-            pLqR = numpy.ndarray((nao,nrow,nao), buffer=buf1R)
-            pjqR = numpy.ndarray((nao,nrow,nao), buffer=buf2R)
-            pLqR[:] = LpqR.transpose(1,0,2)
-            pjqR[:] = j3cR.transpose(1,0,2)
-            if not k_real:
-                pLqI = numpy.ndarray((nao,nrow,nao), buffer=buf1I)
-                pjqI = numpy.ndarray((nao,nrow,nao), buffer=buf2I)
-                pLqI[:] = LpqI.transpose(1,0,2)
-                pjqI[:] = j3cI.transpose(1,0,2)
-
-            thread_k = lib.background_thread(contract_k, pLqR, pLqI, pjqR, pjqI)
-            t2 = log.timer_debug1('        with_k', *t2)
-        LpqR = LpqI = j3cR = j3cI = None
-    if thread_k is not None:
-        thread_k.join()
-    thread_k = None
-    t1 = log.timer_debug1('mdf_jk.get_jk pass 1', *t1)
-
-    if with_j:
-        if j_real:
-            vj = vjR.reshape(dm.shape)
-        else:
-            vj = (vjR+vjI*1j).reshape(dm.shape)
-    if with_k:
-        if k_real:
-            vk = vkR.reshape(dm.shape)
-        else:
-            vk = (vkR+vkI*1j).reshape(dm.shape)
-=======
     if mydf._cderi is None:
         mydf.build()
     vj1, vk1 = df_jk.get_jk(mydf, dm, hermi, kpt, kpt_band, with_j, with_k, None)
     vj, vk = aft_jk.get_jk(mydf, dm, hermi, kpt, kpt_band, with_j, with_k, exxdiv)
     if with_j: vj += vj1
     if with_k: vk += vk1
->>>>>>> 7dcd8e38
     return vj, vk
 
 
