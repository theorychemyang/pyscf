'''
Hartree-Fock for periodic systems at a single k-point

See Also:
    pyscf.pbc.scf.khf.py : Hartree-Fock for periodic systems with k-point sampling
'''

import sys
import time
import numpy as np
import scipy.linalg
import pyscf.lib
import pyscf.scf
import pyscf.scf.hf
import pyscf.gto
import pyscf.dft
import pyscf.pbc.dft
import pyscf.pbc.dft.numint
import pyscf.pbc.scf
from pyscf.lib import logger
from pyscf.lib.numpy_helper import cartesian_prod
from pyscf.pbc import tools
from pyscf.pbc import ao2mo
from pyscf.pbc.gto import pseudo
from pyscf.pbc.scf import scfint
import pyscf.pbc.scf.chkfile


def get_ovlp(cell, kpt=np.zeros(3)):
    '''Get the overlap AO matrix.
    '''
    coords = pyscf.pbc.dft.gen_grid.gen_uniform_grids(cell)
    aoR = pyscf.pbc.dft.numint.eval_ao(cell, coords, kpt)
    ngs = len(aoR)

    s = (cell.vol/ngs) * np.dot(aoR.T.conj(), aoR)
    return s


def get_hcore(cell, kpt=np.zeros(3)):
    '''Get the core Hamiltonian AO matrix.
    '''
    hcore = get_t(cell, kpt)
    if cell.pseudo:
        hcore += ( get_pp(cell, kpt) + get_jvloc_G0(cell, kpt) )
    else:
        hcore += get_nuc(cell, kpt)

    return hcore


def get_t(cell, kpt=np.zeros(3)):
    '''Get the kinetic energy AO matrix.

    Note: Evaluated in real space using orbital gradients, for improved accuracy.
    '''
    coords = pyscf.pbc.dft.gen_grid.gen_uniform_grids(cell)
    aoR = pyscf.pbc.dft.numint.eval_ao(cell, coords, kpt, deriv=1)
    ngs = aoR.shape[1]  # because we requested deriv=1, aoR.shape[0] = 4

    t = 0.5*(np.dot(aoR[1].T.conj(), aoR[1]) +
             np.dot(aoR[2].T.conj(), aoR[2]) +
             np.dot(aoR[3].T.conj(), aoR[3]))
    t *= (cell.vol/ngs)

    return t


def get_t_pw(cell, kpt=np.zeros(3)):
    '''Get the kinetic energy AO matrix using the PW resolution.

    Note: Incurs error due to finite resolution of the gradient operator.
    '''
    coords = pyscf.pbc.dft.gen_grid.gen_uniform_grids(cell)
    aoR = pyscf.pbc.dft.numint.eval_ao(cell, coords, kpt, deriv=0)
    nao = cell.nao_nr()

    kG = kpt + cell.Gv
    abskG2 = np.einsum('gi,gi->g', kG, kG)

    aokG = np.empty(aoR.shape, np.complex128)
    TaokG = np.empty(aoR.shape, np.complex128)
    nao = cell.nao_nr()
    for i in range(nao):
        aokG[:,i] = tools.fftk(aoR[:,i], cell.gs, coords, kpt)
        TaokG[:,i] = 0.5*abskG2*aokG[:,i]

    ngs = len(aokG)
    t = np.dot(aokG.T.conj(), TaokG)
    t *= (cell.vol/ngs**2)

    return t


def get_nuc(cell, kpt=np.zeros(3)):
    '''Get the bare periodic nuc-el AO matrix, with G=0 removed.

    See Martin (12.16)-(12.21).
    '''
    coords = pyscf.pbc.dft.gen_grid.gen_uniform_grids(cell)
    aoR = pyscf.pbc.dft.numint.eval_ao(cell, coords, kpt)

    chargs = [cell.atom_charge(i) for i in range(cell.natm)]
    SI = cell.get_SI()
    coulG = tools.get_coulG(cell)
    vneG = -np.dot(chargs,SI) * coulG
    vneR = tools.ifft(vneG, cell.gs)

    vne = np.dot(aoR.T.conj(), vneR.reshape(-1,1)*aoR)
    return vne

def get_pp(cell, kpt=np.zeros(3)):
    '''Get the periodic pseudotential nuc-el AO matrix, with G=0 removed.
    '''
    coords = pyscf.pbc.dft.gen_grid.gen_uniform_grids(cell)
    aoR = pyscf.pbc.dft.numint.eval_ao(cell, coords, kpt)
    nao = cell.nao_nr()

    SI = cell.get_SI()
    vlocG = pseudo.get_vlocG(cell)
    vpplocG = -np.sum(SI * vlocG, axis=0)

    # vpploc evaluated in real-space
    vpplocR = tools.ifft(vpplocG, cell.gs)
    vpploc = np.dot(aoR.T.conj(), vpplocR.reshape(-1,1)*aoR)

    # vppnonloc evaluated in reciprocal space
    aokG = np.empty(aoR.shape, np.complex128)
    for i in range(nao):
        aokG[:,i] = tools.fftk(aoR[:,i], cell.gs, coords, kpt)
    ngs = len(aokG)

    fakemol = pyscf.gto.Mole()
    fakemol._atm = np.zeros((1,pyscf.gto.ATM_SLOTS), dtype=np.int32)
    fakemol._bas = np.zeros((1,pyscf.gto.BAS_SLOTS), dtype=np.int32)
    ptr = pyscf.gto.PTR_ENV_START
    fakemol._env = np.zeros(ptr+10)
    fakemol._bas[0,pyscf.gto.NPRIM_OF ] = 1
    fakemol._bas[0,pyscf.gto.NCTR_OF  ] = 1
    fakemol._bas[0,pyscf.gto.PTR_EXP  ] = ptr+3
    fakemol._bas[0,pyscf.gto.PTR_COEFF] = ptr+4
    Gv = np.asarray(cell.Gv+kpt)
    G_rad = pyscf.lib.norm(Gv, axis=1)

    vppnl = np.zeros((nao,nao), dtype=np.complex128)
    for ia in range(cell.natm):
        pp = cell._pseudo[cell.atom_symbol(ia)]
        for l, proj in enumerate(pp[5:]):
            rl, nl, hl = proj
            if nl > 0:
                hl = np.asarray(hl)
                fakemol._bas[0,pyscf.gto.ANG_OF] = l
                fakemol._env[ptr+3] = .5*rl**2
                fakemol._env[ptr+4] = rl**(l+1.5)*np.pi**1.25
                pYlm_part = pyscf.dft.numint.eval_ao(fakemol, Gv, deriv=0)

                pYlm = np.empty((nl,l*2+1,ngs))
                for k in range(nl):
                    qkl = pseudo.pp._qli(G_rad*rl, l, k)
                    pYlm[k] = pYlm_part.T * qkl
                # pYlm is real
                SPG_lmi = np.einsum('g,nmg->nmg', SI[ia].conj(), pYlm)
                SPG_lm_aoG = np.einsum('nmg,gp->nmp', SPG_lmi, aokG)
                tmp = np.einsum('ij,jmp->imp', hl, SPG_lm_aoG)
                vppnl += np.einsum('imp,imq->pq', SPG_lm_aoG.conj(), tmp)
    vppnl *= (1./ngs**2)

    return vpploc + vppnl


def get_jvloc_G0(cell, kpt=np.zeros(3)):
    '''Get the (separately divergent) Hartree + Vloc G=0 contribution.
    '''
    return 1./cell.vol * np.sum(pseudo.get_alphas(cell)) * get_ovlp(cell, kpt)


def get_j(cell, dm, hermi=1, vhfopt=None, kpt=np.zeros(3), kpt_band=None):
    '''Get the Coulomb (J) AO matrix for the given density matrix.

    Kwargs:
        hermi : int
            Whether J, K matrix is hermitian
            | 0 : no hermitian or symmetric
            | 1 : hermitian
            | 2 : anti-hermitian
        vhfopt :
            A class which holds precomputed quantities to optimize the
            computation of J, K matrices
        kpt : (3,) ndarray
            The "inner" dummy k-point at which the DM was evaluated (or
            sampled).
        kpt_band : (3,) ndarray
            The "outer" primary k-point at which J and K are evaluated.

    Returns:
        The function returns one J matrix, corresponding to the input
        density matrix.
    '''
    if kpt_band is None:
        kpt1 = kpt2 = kpt
    else:
        kpt1 = kpt_band
        kpt2 = kpt

    coords = pyscf.pbc.dft.gen_grid.gen_uniform_grids(cell)
    aoR_k1 = pyscf.pbc.dft.numint.eval_ao(cell, coords, kpt1)
    aoR_k2 = pyscf.pbc.dft.numint.eval_ao(cell, coords, kpt2)
    ngs, nao = aoR_k1.shape

    vjR_k2 = get_vjR(cell, dm, aoR_k2)
    vj = (cell.vol/ngs) * np.dot(aoR_k1.T.conj(), vjR_k2.reshape(-1,1)*aoR_k1)

    return vj


def get_jk(mf, cell, dm, hermi=1, vhfopt=None, kpt=np.zeros(3), kpt_band=None):
    '''Get the Coulomb (J) and exchange (K) AO matrices for the given density matrix.

    Kwargs:
        hermi : int
            Whether J, K matrix is hermitian
            | 0 : no hermitian or symmetric
            | 1 : hermitian
            | 2 : anti-hermitian
        vhfopt :
            A class which holds precomputed quantities to optimize the
            computation of J, K matrices
        kpt : (3,) ndarray
            The "inner" dummy k-point at which the DM was evaluated (or
            sampled).
        kpt_band : (3,) ndarray
            The "outer" primary k-point at which J and K are evaluated.

    Returns:
        The function returns one J and one K matrix, corresponding to the input
        density matrix.
    '''
    if kpt_band is None:
        kpt1 = kpt2 = kpt
    else:
        kpt1 = kpt_band
        kpt2 = kpt

    coords = pyscf.pbc.dft.gen_grid.gen_uniform_grids(cell)
    aoR_k1 = pyscf.pbc.dft.numint.eval_ao(cell, coords, kpt1)
    aoR_k2 = pyscf.pbc.dft.numint.eval_ao(cell, coords, kpt2)
    ngs, nao = aoR_k1.shape

    vjR_k2 = get_vjR(cell, dm, aoR_k2)
    vj = (cell.vol/ngs) * np.dot(aoR_k1.T.conj(), vjR_k2.reshape(-1,1)*aoR_k1)

    vkR_k1k2 = get_vkR(mf, cell, aoR_k1, aoR_k2, kpt1, kpt2)
    aoR_dm_k2 = np.dot(aoR_k2, dm)
    tmp_Rq = np.einsum('Rqs,Rs->Rq', vkR_k1k2, aoR_dm_k2)
    vk = (cell.vol/ngs) * np.dot(aoR_k1.T.conj(), tmp_Rq)
    #vk = (cell.vol/ngs) * np.einsum('rs,Rp,Rqs,Rr->pq', dm, aoR_k1.conj(),
    #                                vkR_k1k2, aoR_k2)
    return vj, vk


def get_vjR(cell, dm, aoR):
    '''Get the real-space Hartree potential of the given density matrix.

    Returns:
        vR : (ngs,) ndarray
            The real-space Hartree potential at every grid point.
    '''
    coulG = tools.get_coulG(cell)

    rhoR = pyscf.pbc.dft.numint.eval_rho(cell, aoR, dm)
    rhoG = tools.fft(rhoR, cell.gs)

    vG = coulG*rhoG
    vR = tools.ifft(vG, cell.gs)
    return vR


def get_vkR(mf, cell, aoR_k1, aoR_k2, kpt1, kpt2):
    '''Get the real-space 2-index "exchange" potential V_{i,k1; j,k2}(r).

    Kwargs:
        kpts : (nkpts, 3) ndarray
            The sampled k-points; may be required for G=0 correction.

    Returns:
        vR : (ngs, nao, nao) ndarray
            The real-space "exchange" potential at every grid point, for all
            AO pairs.

    Note:
        This is essentially a density-fitting or resolution-of-the-identity.
        The returned object is of size ngs*nao**2 and could be precomputed and
        saved in vhfopt.
    '''
    coords = pyscf.pbc.dft.gen_grid.gen_uniform_grids(cell)
    ngs, nao = aoR_k1.shape

    coulG = tools.get_coulG(cell, kpt1-kpt2, exx=True, mf=mf)

    vR = np.zeros((ngs,nao,nao), dtype=np.complex128)
    for i in range(nao):
        for j in range(nao):
            rhoR = aoR_k1[:,i] * aoR_k2[:,j].conj()
            rhoG = tools.fftk(rhoR, cell.gs, coords, kpt1-kpt2)
            vG = coulG*rhoG
            vR[:,i,j] = tools.ifftk(vG, cell.gs, coords, kpt1-kpt2)
    return vR


def ewald(cell, ew_eta, ew_cut, verbose=logger.NOTE):
    '''Perform real (R) and reciprocal (G) space Ewald sum for the energy.

    Formulation of Martin, App. F2.

    Returns:
        float
            The Ewald energy consisting of overlap, self, and G-space sum.

    See Also:
        pyscf.pbc.gto.get_ewald_params
    '''
    #if isinstance(verbose, logger.Logger):
    #    log = verbose
    #else:
    #    log = logger.Logger(cell.stdout, verbose)

    chargs = [cell.atom_charge(i) for i in range(len(cell._atm))]
    coords = [cell.atom_coord(i) for i in range(len(cell._atm))]

    ewovrl = 0.

    # set up real-space lattice indices [-ewcut ... ewcut]
    ewxrange = range(-ew_cut[0],ew_cut[0]+1)
    ewyrange = range(-ew_cut[1],ew_cut[1]+1)
    ewzrange = range(-ew_cut[2],ew_cut[2]+1)
    ewxyz = cartesian_prod((ewxrange,ewyrange,ewzrange)).T

    nx = len(ewxrange)
    ny = len(ewyrange)
    nz = len(ewzrange)
    Lall = np.einsum('ij,jk->ik', cell._h, ewxyz).reshape(3,nx,ny,nz)
    #exclude the point where Lall == 0
    Lall[:,ew_cut[0],ew_cut[1],ew_cut[2]] = 1e200
    Lall = Lall.reshape(3,nx*ny*nz)
    Lall = Lall.T

    for ia in range(cell.natm):
        qi = chargs[ia]
        ri = coords[ia]
        for ja in range(ia):
            qj = chargs[ja]
            rj = coords[ja]
            r = np.linalg.norm(ri-rj)
            ewovrl += 2 * qi * qj / r * scipy.special.erfc(ew_eta * r)

    for ia in range(cell.natm):
        qi = chargs[ia]
        ri = coords[ia]
        for ja in range(cell.natm):
            qj = chargs[ja]
            rj = coords[ja]
            r1 = ri-rj + Lall
            r = np.sqrt(np.einsum('ji,ji->j', r1, r1))
            ewovrl += (qi * qj / r * scipy.special.erfc(ew_eta * r)).sum()

    ewovrl *= 0.5

    # last line of Eq. (F.5) in Martin
    ewself  = -1./2. * np.dot(chargs,chargs) * 2 * ew_eta / np.sqrt(np.pi)
    ewself += -1./2. * np.sum(chargs)**2 * np.pi/(ew_eta**2 * cell.vol)

    # g-space sum (using g grid) (Eq. (F.6) in Martin, but note errors as below)
    SI = cell.get_SI()
    ZSI = np.einsum("i,ij->j", chargs, SI)

    # Eq. (F.6) in Martin is off by a factor of 2, the
    # exponent is wrong (8->4) and the square is in the wrong place
    #
    # Formula should be
    #   1/2 * 4\pi / Omega \sum_I \sum_{G\neq 0} |ZS_I(G)|^2 \exp[-|G|^2/4\eta^2]
    # where
    #   ZS_I(G) = \sum_a Z_a exp (i G.R_a)
    # See also Eq. (32) of ewald.pdf at
    #   http://www.fisica.uniud.it/~giannozz/public/ewald.pdf

    coulG = tools.get_coulG(cell)
    absG2 = np.einsum('gi,gi->g', cell.Gv, cell.Gv)

    ZSIG2 = np.abs(ZSI)**2
    expG2 = np.exp(-absG2/(4*ew_eta**2))
    JexpG2 = coulG*expG2
    ewgI = np.dot(ZSIG2,JexpG2)
    ewg = .5*np.sum(ewgI)
    ewg /= cell.vol

    #log.debug('Ewald components = %.15g, %.15g, %.15g', ewovrl, ewself, ewg)
    return ewovrl + ewself + ewg


#FIXME: project initial guess for k-point
def init_guess_by_chkfile(cell, chkfile_name, project=True):
    '''Read the HF results from checkpoint file, then project it to the
    basis defined by ``cell``

    Returns:
        Density matrix, 2D ndarray
    '''
    from pyscf.pbc.scf import addons
    chk_cell, scf_rec = pyscf.pbc.scf.chkfile.load_scf(chkfile_name)

    def fproj(mo):
        if project:
            return addons.project_mo_nr2nr(chk_cell, mo, cell)
        else:
            return mo
    if scf_rec['mo_coeff'].ndim == 2:
        mo = scf_rec['mo_coeff']
        mo_occ = scf_rec['mo_occ']
        dm = pyscf.scf.hf.make_rdm1(fproj(mo), mo_occ)
    else:  # UHF
        mo = scf_rec['mo_coeff']
        mo_occ = scf_rec['mo_occ']
        dm = pyscf.scf.hf.make_rdm1(fproj(mo[0]), mo_occ[0]) \
           + pyscf.scf.hf.make_rdm1(fproj(mo[1]), mo_occ[1])
    return dm


def dot_eri_dm_complex(eri, dm, hermi=0):
    '''Compute J, K matrices in terms of the given 2-electron integrals and
    density matrix if either eri or dm is complex.

    Args:
        eri : ndarray
            8-fold or 4-fold ERIs
        dm : ndarray or list of ndarrays
            A density matrix or a list of density matrices

    Kwargs:
        hermi : int
            Whether J, K matrix is hermitian

            | 0 : no hermitian or symmetric
            | 1 : hermitian
            | 2 : anti-hermitian

    Returns:
        Depending on the given dm, the function returns one J and one K matrix,
        or a list of J matrices and a list of K matrices, corresponding to the
        input density matrices.
    '''
    eri_re = np.ascontiguousarray(eri.real)
    eri_im = np.ascontiguousarray(eri.imag)

    dm_re = np.ascontiguousarray(dm.real)
    dm_im = np.ascontiguousarray(dm.imag)

    vj_rr, vk_rr = pyscf.scf.hf.dot_eri_dm(eri_re, dm_re, hermi)
    vj_ir, vk_ir = pyscf.scf.hf.dot_eri_dm(eri_im, dm_re, hermi)
    vj_ri, vk_ri = pyscf.scf.hf.dot_eri_dm(eri_re, dm_im, hermi)
    vj_ii, vk_ii = pyscf.scf.hf.dot_eri_dm(eri_im, dm_im, hermi)

    vj = vj_rr - vj_ii + 1j*(vj_ir + vj_ri)
    vk = vk_rr - vk_ii + 1j*(vk_ir + vk_ri)

    return vj, vk


# TODO: Maybe should create PBC SCF class derived from pyscf.scf.hf.SCF, then
# inherit from that.
class RHF(pyscf.scf.hf.RHF):
    '''RHF class adapted for PBCs.

    Attributes:
        kpt : (3,) ndarray
            The AO k-point in Cartesian coordinates, in units of 1/Bohr.
    '''
    def __init__(self, cell, kpt=None, exxdiv='ewald'):
        if not cell._built:
            sys.stderr.write('Warning: cell.build() is not called in input\n')
            cell.build()
        self.cell = cell
        pyscf.scf.hf.RHF.__init__(self, cell)

        if kpt is None:
            self.kpt = np.zeros(3)
        else:
            self.kpt = kpt
        if np.allclose(self.kpt, np.zeros(3)):
            self._dtype = np.float64
        else:
            self._dtype = np.complex128

        self.exxdiv = exxdiv

        self._keys = self._keys.union(['cell', 'kpt', 'exxdiv'])

    def dump_flags(self):
        pyscf.scf.hf.RHF.dump_flags(self)
        logger.info(self, '\n')
        logger.info(self, '******** PBC SCF flags ********')
<<<<<<< HEAD
=======
        logger.info(self, 'Using analytic integrals = %s', self.analytic_int)
>>>>>>> 9e4bc29a
        logger.info(self, 'Exchange divergence treatment = %s', self.exxdiv)

    def get_hcore(self, cell=None, kpt=None):
        if cell is None: cell = self.cell
        if kpt is None: kpt = self.kpt

        return scfint.get_hcore(cell, kpt)

    def get_ovlp(self, cell=None, kpt=None):
        if cell is None: cell = self.cell
        if kpt is None: kpt = self.kpt

        return scfint.get_ovlp(cell, kpt)

    def get_jk(self, cell=None, dm=None, hermi=1, kpt=None, kpt_band=None):
        return self.get_jk_(cell, dm, hermi, kpt, kpt_band)
    def get_jk_(self, cell=None, dm=None, hermi=1, kpt=None, kpt_band=None):
        '''Get Coulomb (J) and exchange (K) following :func:`scf.hf.RHF.get_jk_`.

        Note the incore version, which initializes an _eri array in memory.
        '''
        if cell is None: cell = self.cell
        if dm is None: dm = self.make_rdm1()
        if kpt is None: kpt = self.kpt

        cpu0 = (time.clock(), time.time())
        vj, vk = get_jk(self, cell, dm, hermi, self.opt, kpt, kpt_band)
        # TODO: Check incore, direct_scf, _eri's, etc
        #if self._eri is not None or cell.incore_anyway or self._is_mem_enough():
        #    print "self._is_mem_enough() =", self._is_mem_enough()
        #    if self._eri is None:
        #        logger.debug(self, 'Building PBC AO integrals incore')
        #        if kpt is not None and pyscf.lib.norm(kpt) > 1.e-15:
        #            raise RuntimeError("Non-zero kpts not implemented for incore eris")
        #        self._eri = ao2mo.get_ao_eri(cell)
        #    if np.iscomplexobj(dm) or np.iscomplexobj(self._eri):
        #        vj, vk = dot_eri_dm_complex(self._eri, dm, hermi)
        #    else:
        #        vj, vk = pyscf.scf.hf.dot_eri_dm(self._eri, dm, hermi)
        #else:
        #    if self.direct_scf:
        #        self.opt = self.init_direct_scf(cell)
        #    vj, vk = get_jk(cell, dm, hermi, self.opt, kpt)
        logger.timer(self, 'vj and vk', *cpu0)
        return vj, vk

    def get_j(self, cell=None, dm=None, hermi=1, kpt=None, kpt_band=None):
        '''Compute J matrix for the given density matrix.
        '''
        #return self.get_jk(cell, dm, hermi, kpt, kpt_band)[0]
        if cell is None: cell = self.cell
        if dm is None: dm = self.make_rdm1()
        if kpt is None: kpt = self.kpt
        cpu0 = (time.clock(), time.time())
        vj = get_j(cell, dm, hermi, self.opt, kpt, kpt_band)
        logger.timer(self, 'vj', *cpu0)
        return vj

    def get_k(self, cell=None, dm=None, hermi=1, kpt=None, kpt_band=None):
        '''Compute K matrix for the given density matrix.
        '''
        return self.get_jk(cell, dm, hermi, kpt, kpt_band)[1]

    def get_veff(self, cell=None, dm=None, dm_last=0, vhf_last=0, hermi=1,
                 kpt=None, kpt_band=None):
        '''Hartree-Fock potential matrix for the given density matrix.
        See :func:`scf.hf.get_veff` and :func:`scf.hf.RHF.get_veff`
        '''
        if cell is None: cell = self.cell
        if dm is None: dm = self.make_rdm1()
        if kpt is None: kpt = self.kpt
        # TODO: Check incore, direct_scf, _eri's, etc
        vj, vk = self.get_jk(cell, dm, hermi, kpt, kpt_band)
        return vj - vk * .5

    def get_jk_incore(self, cell=None, dm=None, hermi=1, verbose=logger.DEBUG, kpt=None):
        '''Get Coulomb (J) and exchange (K) following :func:`scf.hf.RHF.get_jk_`.

        *Incore* version of Coulomb and exchange build only.
        Currently RHF always uses PBC AO integrals (unlike RKS), since
        exchange is currently computed by building PBC AO integrals.
        '''
        if cell is None: cell = self.cell
        if dm is None: dm = self.make_rdm1()
        if kpt is None: kpt = self.kpt

        log = logger.Logger
        if isinstance(verbose, logger.Logger):
            log = verbose
        else:
            log = logger.Logger(cell.stdout, verbose)

        log.debug('JK PBC build: incore only with PBC integrals')

        if self._eri is None:
            log.debug('Building PBC AO integrals')
            if kpt is not None and pyscf.lib.norm(kpt) > 1.e-15:
                raise RuntimeError("Non-zero k points not implemented for exchange")
            self._eri = ao2mo.get_ao_eri(cell)

        if np.iscomplexobj(dm) or np.iscomplexobj(self._eri):
            vj, vk = dot_eri_dm_complex(self._eri, dm, hermi)
        else:
            vj, vk = pyscf.scf.hf.dot_eri_dm(self._eri, dm, hermi)

        return vj, vk

    def energy_tot(self, dm=None, h1e=None, vhf=None):
        etot = self.energy_elec(dm, h1e, vhf)[0] + self.ewald_nuc()
        return etot.real

    def ewald_nuc(self, cell=None):
        if cell is None: cell = self.cell
        return ewald(cell, cell.ew_eta, cell.ew_cut, self.verbose)

    def get_bands(self, kpt_band, cell=None, dm=None, kpt=None):
        '''Get energy bands at a given (arbitrary) 'band' k-point.

        Returns:
            mo_energy : (nao,) ndarray
                Bands energies E_n(k)
            mo_coeff : (nao, nao) ndarray
                Band orbitals psi_n(k)
        '''
        if cell is None: cell = self.cell
        if dm is None: dm = self.make_rdm1()
        if kpt is None: kpt = self.kpt

        fock = self.get_hcore(kpt=kpt_band) \
                + self.get_veff(cell, dm, kpt=kpt, kpt_band=kpt_band)
        s1e = self.get_ovlp(kpt=kpt_band)
        mo_energy, mo_coeff = self.eig(fock, s1e)
        return mo_energy, mo_coeff

    def init_guess_by_chkfile(self, chk=None, project=True):
        if chk is None: chk = self.chkfile
        return init_guess_by_chkfile(self.cell, chk, project)
    def from_chk(self, chk=None, project=True):
        return self.init_guess_by_chkfile(chk, project)
<|MERGE_RESOLUTION|>--- conflicted
+++ resolved
@@ -498,10 +498,6 @@
         pyscf.scf.hf.RHF.dump_flags(self)
         logger.info(self, '\n')
         logger.info(self, '******** PBC SCF flags ********')
-<<<<<<< HEAD
-=======
-        logger.info(self, 'Using analytic integrals = %s', self.analytic_int)
->>>>>>> 9e4bc29a
         logger.info(self, 'Exchange divergence treatment = %s', self.exxdiv)
 
     def get_hcore(self, cell=None, kpt=None):
